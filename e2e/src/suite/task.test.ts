--- conflicted
+++ resolved
@@ -4,15 +4,7 @@
 
 import { waitUntilCompleted } from "./utils"
 
-<<<<<<< HEAD
 suite("Kilo Code Task", () => {
-	test("Should handle prompt and response correctly", async function () {
-		const api = globalThis.api
-		await api.setConfiguration({ mode: "Ask", alwaysAllowModeSwitch: true, autoApprovalEnabled: true })
-		const taskId = await api.startNewTask("Hello world, what is your name? Respond with 'My name is ...'")
-		await waitForMessage({ api, taskId, include: "My name is Kilo Code" })
-=======
-suite("Roo Code Task", () => {
 	test("Should handle prompt and response correctly", async () => {
 		const api = globalThis.api
 
@@ -37,6 +29,5 @@
 			),
 			`Completion should include "My name is Roo"`,
 		)
->>>>>>> 3d3c97e5
 	})
 })