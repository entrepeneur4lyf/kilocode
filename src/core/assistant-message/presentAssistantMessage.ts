import cloneDeep from "clone-deep"
import { serializeError } from "serialize-error"

import type { ToolName } from "../../schemas"

import { defaultModeSlug, getModeBySlug } from "../../shared/modes"
import type { ToolParamName, ToolResponse } from "../../shared/tools"
import type { ClineAsk, ToolProgressStatus } from "../../shared/ExtensionMessage"

import { fetchInstructionsTool } from "../tools/fetchInstructionsTool"
import { listFilesTool } from "../tools/listFilesTool"
import { readFileTool } from "../tools/readFileTool"
import { writeToFileTool } from "../tools/writeToFileTool"
import { applyDiffTool } from "../tools/applyDiffTool"
import { insertContentTool } from "../tools/insertContentTool"
import { searchAndReplaceTool } from "../tools/searchAndReplaceTool"
import { listCodeDefinitionNamesTool } from "../tools/listCodeDefinitionNamesTool"
import { searchFilesTool } from "../tools/searchFilesTool"
import { browserActionTool } from "../tools/browserActionTool"
import { executeCommandTool } from "../tools/executeCommandTool"
import { useMcpToolTool } from "../tools/useMcpToolTool"
import { accessMcpResourceTool } from "../tools/accessMcpResourceTool"
import { askFollowupQuestionTool } from "../tools/askFollowupQuestionTool"
import { switchModeTool } from "../tools/switchModeTool"
import { attemptCompletionTool } from "../tools/attemptCompletionTool"
import { newTaskTool } from "../tools/newTaskTool"

import { checkpointSave } from "../checkpoints"

import { formatResponse } from "../prompts/responses"
import { validateToolUse } from "../tools/validateToolUse"
import { Task } from "../task/Task"
import { newRuleTool } from "../tools/newRuleTool"
import { reportBugTool } from "../tools/reportBugTool" // kilocode_change
import { condenseTool } from "../tools/condenseTool" // kilocode_change

/**
 * Processes and presents assistant message content to the user interface.
 *
 * This function is the core message handling system that:
 * - Sequentially processes content blocks from the assistant's response.
 * - Displays text content to the user.
 * - Executes tool use requests with appropriate user approval.
 * - Manages the flow of conversation by determining when to proceed to the next content block.
 * - Coordinates file system checkpointing for modified files.
 * - Controls the conversation state to determine when to continue to the next request.
 *
 * The function uses a locking mechanism to prevent concurrent execution and handles
 * partial content blocks during streaming. It's designed to work with the streaming
 * API response pattern, where content arrives incrementally and needs to be processed
 * as it becomes available.
 */

export async function presentAssistantMessage(cline: Task) {
	if (cline.abort) {
		throw new Error(`[Cline#presentAssistantMessage] task ${cline.taskId}.${cline.instanceId} aborted`)
	}

	if (cline.presentAssistantMessageLocked) {
		cline.presentAssistantMessageHasPendingUpdates = true
		return
	}

	cline.presentAssistantMessageLocked = true
	cline.presentAssistantMessageHasPendingUpdates = false

	if (cline.currentStreamingContentIndex >= cline.assistantMessageContent.length) {
		// This may happen if the last content block was completed before
		// streaming could finish. If streaming is finished, and we're out of
		// bounds then this means we already  presented/executed the last
		// content block and are ready to continue to next request.
		if (cline.didCompleteReadingStream) {
			cline.userMessageContentReady = true
		}

		cline.presentAssistantMessageLocked = false
		return
	}

	const block = cloneDeep(cline.assistantMessageContent[cline.currentStreamingContentIndex]) // need to create copy bc while stream is updating the array, it could be updating the reference block properties too

	switch (block.type) {
		case "text": {
			if (cline.didRejectTool || cline.didAlreadyUseTool) {
				break
			}

			let content = block.content

			if (content) {
				// Have to do this for partial and complete since sending
				// content in thinking tags to markdown renderer will
				// automatically be removed.
				// Remove end substrings of <thinking or </thinking (below xml
				// parsing is only for opening tags).
				// Tthis is done with the xml parsing below now, but keeping
				// here for reference.
				// content = content.replace(/<\/?t(?:h(?:i(?:n(?:k(?:i(?:n(?:g)?)?)?$/, "")
				//
				// Remove all instances of <thinking> (with optional line break
				// after) and </thinking> (with optional line break before).
				// - Needs to be separate since we dont want to remove the line
				//   break before the first tag.
				// - Needs to happen before the xml parsing below.
				content = content.replace(/<thinking>\s?/g, "")
				content = content.replace(/\s?<\/thinking>/g, "")

				// Remove partial XML tag at the very end of the content (for
				// tool use and thinking tags), Prevents scrollview from
				// jumping when tags are automatically removed.
				const lastOpenBracketIndex = content.lastIndexOf("<")

				if (lastOpenBracketIndex !== -1) {
					const possibleTag = content.slice(lastOpenBracketIndex)

					// Check if there's a '>' after the last '<' (i.e., if the
					// tag is complete) (complete thinking and tool tags will
					// have been removed by now.)
					const hasCloseBracket = possibleTag.includes(">")

					if (!hasCloseBracket) {
						// Extract the potential tag name.
						let tagContent: string

						if (possibleTag.startsWith("</")) {
							tagContent = possibleTag.slice(2).trim()
						} else {
							tagContent = possibleTag.slice(1).trim()
						}

						// Check if tagContent is likely an incomplete tag name
						// (letters and underscores only).
						const isLikelyTagName = /^[a-zA-Z_]+$/.test(tagContent)

						// Preemptively remove < or </ to keep from these
						// artifacts showing up in chat (also handles closing
						// thinking tags).
						const isOpeningOrClosing = possibleTag === "<" || possibleTag === "</"

						// If the tag is incomplete and at the end, remove it
						// from the content.
						if (isOpeningOrClosing || isLikelyTagName) {
							content = content.slice(0, lastOpenBracketIndex).trim()
						}
					}
				}
			}

			await cline.say("text", content, undefined, block.partial)
			break
		}
		case "tool_use":
			const toolDescription = (): string => {
				switch (block.name) {
					case "execute_command":
						return `[${block.name} for '${block.params.command}']`
					case "read_file":
						return `[${block.name} for '${block.params.path}']`
					case "fetch_instructions":
						return `[${block.name} for '${block.params.task}']`
					case "write_to_file":
						return `[${block.name} for '${block.params.path}']`
					case "apply_diff":
						return `[${block.name} for '${block.params.path}']`
					case "search_files":
						return `[${block.name} for '${block.params.regex}'${
							block.params.file_pattern ? ` in '${block.params.file_pattern}'` : ""
						}]`
					case "insert_content":
						return `[${block.name} for '${block.params.path}']`
					case "search_and_replace":
						return `[${block.name} for '${block.params.path}']`
					case "list_files":
						return `[${block.name} for '${block.params.path}']`
					case "list_code_definition_names":
						return `[${block.name} for '${block.params.path}']`
					case "browser_action":
						return `[${block.name} for '${block.params.action}']`
					case "use_mcp_tool":
						return `[${block.name} for '${block.params.server_name}']`
					case "access_mcp_resource":
						return `[${block.name} for '${block.params.server_name}']`
					case "ask_followup_question":
						return `[${block.name} for '${block.params.question}']`
					case "attempt_completion":
						return `[${block.name}]`
					case "switch_mode":
						return `[${block.name} to '${block.params.mode_slug}'${block.params.reason ? ` because: ${block.params.reason}` : ""}]`
					case "new_task": {
						const mode = block.params.mode ?? defaultModeSlug
						const message = block.params.message ?? "(no message)"
						const modeName = getModeBySlug(mode, customModes)?.name ?? mode
						return `[${block.name} in ${modeName} mode: '${message}']`
					}
					// kilocode_change start
					case "new_rule":
						return `[${block.name} for '${block.params.path}']`
					case "report_bug":
						return `[${block.name}]`
					case "condense":
						return `[${block.name}]`
					// kilocode_change end
				}
			}

			if (cline.didRejectTool) {
				// Ignore any tool content after user has rejected tool once.
				if (!block.partial) {
					cline.userMessageContent.push({
						type: "text",
						text: `Skipping tool ${toolDescription()} due to user rejecting a previous tool.`,
					})
				} else {
					// Partial tool after user rejected a previous tool.
					cline.userMessageContent.push({
						type: "text",
						text: `Tool ${toolDescription()} was interrupted and not executed due to user rejecting a previous tool.`,
					})
				}

				break
			}

			if (cline.didAlreadyUseTool) {
				// Ignore any content after a tool has already been used.
				cline.userMessageContent.push({
					type: "text",
					text: `Tool [${block.name}] was not executed because a tool has already been used in this message. Only one tool may be used per message. You must assess the first tool's result before proceeding to use the next tool.`,
				})

				break
			}

			const pushToolResult = (content: ToolResponse) => {
				cline.userMessageContent.push({ type: "text", text: `${toolDescription()} Result:` })

				if (typeof content === "string") {
					cline.userMessageContent.push({ type: "text", text: content || "(tool did not return anything)" })
				} else {
					cline.userMessageContent.push(...content)
				}

				// Once a tool result has been collected, ignore all other tool
				// uses since we should only ever present one tool result per
				// message.
				cline.didAlreadyUseTool = true
			}

			const askApproval = async (
				type: ClineAsk,
				partialMessage?: string,
				progressStatus?: ToolProgressStatus,
			) => {
				const { response, text, images } = await cline.ask(type, partialMessage, false, progressStatus)

				if (response !== "yesButtonClicked") {
					// Handle both messageResponse and noButtonClicked with text.
					if (text) {
						await cline.say("user_feedback", text, images)
						pushToolResult(formatResponse.toolResult(formatResponse.toolDeniedWithFeedback(text), images))
					} else {
						pushToolResult(formatResponse.toolDenied())
					}
					cline.didRejectTool = true
					return false
				}

				// Handle yesButtonClicked with text.
				if (text) {
					await cline.say("user_feedback", text, images)
					pushToolResult(formatResponse.toolResult(formatResponse.toolApprovedWithFeedback(text), images))
				}

				return true
			}

			const askFinishSubTaskApproval = async () => {
				// Ask the user to approve this task has completed, and he has
				// reviewed it, and we can declare task is finished and return
				// control to the parent task to continue running the rest of
				// the sub-tasks.
				const toolMessage = JSON.stringify({ tool: "finishTask" })
				return await askApproval("tool", toolMessage)
			}

			const handleError = async (action: string, error: Error) => {
				const errorString = `Error ${action}: ${JSON.stringify(serializeError(error))}`

				await cline.say(
					"error",
					`Error ${action}:\n${error.message ?? JSON.stringify(serializeError(error), null, 2)}`,
				)

				pushToolResult(formatResponse.toolError(errorString))
			}

			// If block is partial, remove partial closing tag so its not
			// presented to user.
			const removeClosingTag = (tag: ToolParamName, text?: string): string => {
				if (!block.partial) {
					return text || ""
				}

				if (!text) {
					return ""
				}

				// This regex dynamically constructs a pattern to match the
				// closing tag:
				// - Optionally matches whitespace before the tag.
				// - Matches '<' or '</' optionally followed by any subset of
				//   characters from the tag name.
				const tagRegex = new RegExp(
					`\\s?<\/?${tag
						.split("")
						.map((char) => `(?:${char})?`)
						.join("")}$`,
					"g",
				)

				return text.replace(tagRegex, "")
			}

			if (block.name !== "browser_action") {
				await cline.browserSession.closeBrowser()
			}

			if (!block.partial) {
				cline.recordToolUsage(block.name)
				// telemetryService.captureToolUsage(cline.taskId, block.name)
			}

			// Validate tool use before execution.
			const { mode, customModes } = (await cline.providerRef.deref()?.getState()) ?? {}

			try {
				validateToolUse(
					block.name as ToolName,
					mode ?? defaultModeSlug,
					customModes ?? [],
					{ apply_diff: cline.diffEnabled },
					block.params,
				)
			} catch (error) {
				cline.consecutiveMistakeCount++
				pushToolResult(formatResponse.toolError(error.message))
				break
			}

			// Check for identical consecutive tool calls.
			if (!block.partial) {
				// Use the detector to check for repetition, passing the ToolUse
				// block directly.
				const repetitionCheck = cline.toolRepetitionDetector.check(block)

				// If execution is not allowed, notify user and break.
				if (!repetitionCheck.allowExecution && repetitionCheck.askUser) {
					// Handle repetition similar to mistake_limit_reached pattern.
					const { response, text, images } = await cline.ask(
						repetitionCheck.askUser.messageKey as ClineAsk,
						repetitionCheck.askUser.messageDetail.replace("{toolName}", block.name),
					)

					if (response === "messageResponse") {
						// Add user feedback to userContent.
						cline.userMessageContent.push(
							{
								type: "text" as const,
								text: `Tool repetition limit reached. User feedback: ${text}`,
							},
							...formatResponse.imageBlocks(images),
						)

						// Add user feedback to chat.
						await cline.say("user_feedback", text, images)

						// Track tool repetition in telemetry.
						// telemetryService.captureConsecutiveMistakeError(cline.taskId)
					}

					// Return tool result message about the repetition
					pushToolResult(
						formatResponse.toolError(
							`Tool call repetition limit reached for ${block.name}. Please try a different approach.`,
						),
					)
					break
				}
			}

			switch (block.name) {
				case "write_to_file":
					await writeToFileTool(cline, block, askApproval, handleError, pushToolResult, removeClosingTag)
					break
				case "apply_diff":
					await applyDiffTool(cline, block, askApproval, handleError, pushToolResult, removeClosingTag)
					break
				case "insert_content":
					await insertContentTool(cline, block, askApproval, handleError, pushToolResult, removeClosingTag)
					break
				case "search_and_replace":
					await searchAndReplaceTool(cline, block, askApproval, handleError, pushToolResult, removeClosingTag)
					break
				case "read_file":
					await readFileTool(cline, block, askApproval, handleError, pushToolResult, removeClosingTag)

					break
				case "fetch_instructions":
					await fetchInstructionsTool(cline, block, askApproval, handleError, pushToolResult)
					break
				case "list_files":
					await listFilesTool(cline, block, askApproval, handleError, pushToolResult, removeClosingTag)
					break
				case "list_code_definition_names":
					await listCodeDefinitionNamesTool(
						cline,
						block,
						askApproval,
						handleError,
						pushToolResult,
						removeClosingTag,
					)
					break
				case "search_files":
					await searchFilesTool(cline, block, askApproval, handleError, pushToolResult, removeClosingTag)
					break
				case "browser_action":
					await browserActionTool(cline, block, askApproval, handleError, pushToolResult, removeClosingTag)
					break
				case "execute_command":
					await executeCommandTool(cline, block, askApproval, handleError, pushToolResult, removeClosingTag)
					break
				case "use_mcp_tool":
					await useMcpToolTool(cline, block, askApproval, handleError, pushToolResult, removeClosingTag)
					break
				case "access_mcp_resource":
					await accessMcpResourceTool(
						cline,
						block,
						askApproval,
						handleError,
						pushToolResult,
						removeClosingTag,
					)
					break
				case "ask_followup_question":
					await askFollowupQuestionTool(
						cline,
						block,
						askApproval,
						handleError,
						pushToolResult,
						removeClosingTag,
					)
					break
				case "switch_mode":
					await switchModeTool(cline, block, askApproval, handleError, pushToolResult, removeClosingTag)
					break
				case "new_task":
					await newTaskTool(cline, block, askApproval, handleError, pushToolResult, removeClosingTag)
					break
				case "attempt_completion":
					await attemptCompletionTool(
						cline,
						block,
						askApproval,
						handleError,
						pushToolResult,
						removeClosingTag,
						toolDescription,
						askFinishSubTaskApproval,
					)
					break
				// kilocode_change start
				case "new_rule":
					await newRuleTool(cline, block, askApproval, handleError, pushToolResult, removeClosingTag)
					break
				case "report_bug":
					await reportBugTool(cline, block, askApproval, handleError, pushToolResult, removeClosingTag)
					break
				case "condense":
					await condenseTool(cline, block, askApproval, handleError, pushToolResult, removeClosingTag)
					break
<<<<<<< HEAD
=======
				// kilocode_change end
>>>>>>> 262e7a23
			}
			// kilocode_change end

			break
	}

	const recentlyModifiedFiles = cline.fileContextTracker.getAndClearCheckpointPossibleFile()

	if (recentlyModifiedFiles.length > 0) {
		// TODO: We can track what file changes were made and only
		// checkpoint those files, this will be save storage.
		await checkpointSave(cline)
	}

	// Seeing out of bounds is fine, it means that the next too call is being
	// built up and ready to add to assistantMessageContent to present.
	// When you see the UI inactive during this, it means that a tool is
	// breaking without presenting any UI. For example the write_to_file tool
	// was breaking when relpath was undefined, and for invalid relpath it never
	// presented UI.
	// This needs to be placed here, if not then calling
	// cline.presentAssistantMessage below would fail (sometimes) since it's
	// locked.
	cline.presentAssistantMessageLocked = false

	// NOTE: When tool is rejected, iterator stream is interrupted and it waits
	// for `userMessageContentReady` to be true. Future calls to present will
	// skip execution since `didRejectTool` and iterate until `contentIndex` is
	// set to message length and it sets userMessageContentReady to true itself
	// (instead of preemptively doing it in iterator).
	if (!block.partial || cline.didRejectTool || cline.didAlreadyUseTool) {
		// Block is finished streaming and executing.
		if (cline.currentStreamingContentIndex === cline.assistantMessageContent.length - 1) {
			// It's okay that we increment if !didCompleteReadingStream, it'll
			// just return because out of bounds and as streaming continues it
			// will call `presentAssitantMessage` if a new block is ready. If
			// streaming is finished then we set `userMessageContentReady` to
			// true when out of bounds. This gracefully allows the stream to
			// continue on and all potential content blocks be presented.
			// Last block is complete and it is finished executing
			cline.userMessageContentReady = true // Will allow `pWaitFor` to continue.
		}

		// Call next block if it exists (if not then read stream will call it
		// when it's ready).
		// Need to increment regardless, so when read stream calls this function
		// again it will be streaming the next block.
		cline.currentStreamingContentIndex++

		if (cline.currentStreamingContentIndex < cline.assistantMessageContent.length) {
			// There are already more content blocks to stream, so we'll call
			// this function ourselves.
			presentAssistantMessage(cline)
			return
		}
	}

	// Block is partial, but the read stream may have finished.
	if (cline.presentAssistantMessageHasPendingUpdates) {
		presentAssistantMessage(cline)
	}
}<|MERGE_RESOLUTION|>--- conflicted
+++ resolved
@@ -481,10 +481,10 @@
 				case "condense":
 					await condenseTool(cline, block, askApproval, handleError, pushToolResult, removeClosingTag)
 					break
-<<<<<<< HEAD
-=======
+				case "condense":
+					await condenseTool(cline, block, askApproval, handleError, pushToolResult, removeClosingTag)
+					break
 				// kilocode_change end
->>>>>>> 262e7a23
 			}
 			// kilocode_change end
 
