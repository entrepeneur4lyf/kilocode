--- conflicted
+++ resolved
@@ -23,7 +23,6 @@
 	type HistoryItem,
 	TelemetryEventName,
 } from "@roo-code/types"
-import { TelemetryService } from "@roo-code/telemetry"
 import { CloudService } from "@roo-code/cloud"
 
 // api
@@ -258,15 +257,6 @@
 		this.parentTask = parentTask
 		this.taskNumber = taskNumber
 
-<<<<<<< HEAD
-=======
-		if (historyItem) {
-			TelemetryService.instance.captureTaskRestarted(this.taskId)
-		} else {
-			TelemetryService.instance.captureTaskCreated(this.taskId)
-		}
-
->>>>>>> 69f72002
 		this.diffStrategy = new MultiSearchReplaceDiffStrategy(this.fuzzyMatchThreshold)
 		this.toolRepetitionDetector = new ToolRepetitionDetector(this.consecutiveMistakeLimit)
 
@@ -1117,11 +1107,7 @@
 				await this.say("user_feedback", text, images)
 
 				// Track consecutive mistake errors in telemetry.
-<<<<<<< HEAD
-				// telemetryService.captureConsecutiveMistakeError(this.taskId)
-=======
-				TelemetryService.instance.captureConsecutiveMistakeError(this.taskId)
->>>>>>> 69f72002
+				// TelemetryService.instance.captureConsecutiveMistakeError(this.taskId)
 			}
 
 			this.consecutiveMistakeCount = 0
@@ -1162,17 +1148,10 @@
 			}),
 		)
 
-<<<<<<< HEAD
-		const environmentDetails = await getEnvironmentDetails(this, includeFileDetails)
-
-		// kilocode_change start
+		const { showRooIgnoredFiles = true } = (await this.providerRef.deref()?.getState()) ?? {}
+
 		const [parsedUserContent, needsRulesFileCheck] = await processKiloUserContentMentions({
 			context: this.context, // kilocode_change
-=======
-		const { showRooIgnoredFiles = true } = (await this.providerRef.deref()?.getState()) ?? {}
-
-		const parsedUserContent = await processUserContentMentions({
->>>>>>> 69f72002
 			userContent,
 			cwd: this.cwd,
 			urlContentFetcher: this.urlContentFetcher,
@@ -1189,16 +1168,14 @@
 		}
 		// kilocode_change end
 
+		const environmentDetails = await getEnvironmentDetails(this, includeFileDetails)
+
 		// Add environment details as its own text block, separate from tool
 		// results.
 		const finalUserContent = [...parsedUserContent, { type: "text" as const, text: environmentDetails }]
 
 		await this.addToApiConversationHistory({ role: "user", content: finalUserContent })
-<<<<<<< HEAD
-		// telemetryService.captureConversationMessage(this.taskId, "user")
-=======
-		TelemetryService.instance.captureConversationMessage(this.taskId, "user")
->>>>>>> 69f72002
+		// TelemetryService.instance.captureConversationMessage(this.taskId, "user")
 
 		// Since we sent off a placeholder api_req_started message to update the
 		// webview while waiting to actually start the API request (to load
@@ -1411,24 +1388,6 @@
 			} finally {
 				this.isStreaming = false
 			}
-<<<<<<< HEAD
-=======
-			if (
-				inputTokens > 0 ||
-				outputTokens > 0 ||
-				cacheWriteTokens > 0 ||
-				cacheReadTokens > 0 ||
-				typeof totalCost !== "undefined"
-			) {
-				TelemetryService.instance.captureLlmCompletion(this.taskId, {
-					inputTokens,
-					outputTokens,
-					cacheWriteTokens,
-					cacheReadTokens,
-					cost: totalCost,
-				})
-			}
->>>>>>> 69f72002
 
 			// Need to call here in case the stream was aborted.
 			if (this.abort || this.abandoned) {
@@ -1477,11 +1436,7 @@
 					content: [{ type: "text", text: assistantMessage }],
 				})
 
-<<<<<<< HEAD
-				// telemetryService.captureConversationMessage(this.taskId, "assistant")
-=======
-				TelemetryService.instance.captureConversationMessage(this.taskId, "assistant")
->>>>>>> 69f72002
+				// TelemetryService.instance.captureConversationMessage(this.taskId, "assistant")
 
 				// NOTE: This comment is here for future reference - this was a
 				// workaround for `userMessageContent` not getting set to true.
