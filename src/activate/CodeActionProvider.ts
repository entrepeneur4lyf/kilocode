--- conflicted
+++ resolved
@@ -4,17 +4,7 @@
 import { getCodeActionCommand } from "../utils/commands"
 import { EditorUtils } from "../integrations/editor/EditorUtils"
 
-<<<<<<< HEAD
-export type CodeActionName = "EXPLAIN" | "FIX" | "IMPROVE" | "ADD_TO_CONTEXT" | "NEW_TASK"
-
-export type CodeActionId =
-	| "kilo-code.explainCode"
-	| "kilo-code.fixCode"
-	| "kilo-code.improveCode"
-	| "kilo-code.addToContext"
-	| "kilo-code.newTask"
-
-export const ACTION_TITLES: Record<CodeActionName, string> = {
+export const TITLES: Record<CodeActionName, string> = {
 	EXPLAIN: "Explain with Kilo Code",
 	FIX: "Fix with Kilo Code",
 	IMPROVE: "Improve with Kilo Code",
@@ -22,24 +12,6 @@
 	NEW_TASK: "New Kilo Code Task",
 } as const
 
-export const COMMAND_IDS: Record<CodeActionName, CodeActionId> = {
-	EXPLAIN: "kilo-code.explainCode",
-	FIX: "kilo-code.fixCode",
-	IMPROVE: "kilo-code.improveCode",
-	ADD_TO_CONTEXT: "kilo-code.addToContext",
-	NEW_TASK: "kilo-code.newTask",
-} as const
-
-=======
-export const TITLES: Record<CodeActionName, string> = {
-	EXPLAIN: "Explain with Roo Code",
-	FIX: "Fix with Roo Code",
-	IMPROVE: "Improve with Roo Code",
-	ADD_TO_CONTEXT: "Add to Roo Code",
-	NEW_TASK: "New Roo Code Task",
-} as const
-
->>>>>>> dbb58f08
 export class CodeActionProvider implements vscode.CodeActionProvider {
 	public static readonly providedCodeActionKinds = [
 		vscode.CodeActionKind.QuickFix,
