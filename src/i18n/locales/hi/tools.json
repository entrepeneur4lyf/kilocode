--- conflicted
+++ resolved
@@ -6,12 +6,8 @@
 		"definitionsOnly": " (केवल परिभाषाएँ)",
 		"maxLines": " (अधिकतम {{max}} पंक्तियाँ)"
 	},
-<<<<<<< HEAD
-	"toolRepetitionLimitReached": "Kilo Code एक लूप में फंसा हुआ लगता है, बार-बार एक ही क्रिया ({{toolName}}) को दोहरा रहा है। यह उसकी वर्तमान रणनीति में किसी समस्या का संकेत हो सकता है। कार्य को पुनः परिभाषित करने, अधिक विशिष्ट निर्देश देने, या उसे एक अलग दृष्टिकोण की ओर मार्गदर्शित करने पर विचार करें।"
-=======
-	"toolRepetitionLimitReached": "Roo एक लूप में फंसा हुआ लगता है, बार-बार एक ही क्रिया ({{toolName}}) को दोहरा रहा है। यह उसकी वर्तमान रणनीति में किसी समस्या का संकेत हो सकता है। कार्य को पुनः परिभाषित करने, अधिक विशिष्ट निर्देश देने, या उसे एक अलग दृष्टिकोण की ओर मार्गदर्शित करने पर विचार करें।",
+	"toolRepetitionLimitReached": "Kilo Code एक लूप में फंसा हुआ लगता है, बार-बार एक ही क्रिया ({{toolName}}) को दोहरा रहा है। यह उसकी वर्तमान रणनीति में किसी समस्या का संकेत हो सकता है। कार्य को पुनः परिभाषित करने, अधिक विशिष्ट निर्देश देने, या उसे एक अलग दृष्टिकोण की ओर मार्गदर्शित करने पर विचार करें।",
 	"codebaseSearch": {
 		"approval": "कोडबेस में '{{query}}' खोज रहा है..."
 	}
->>>>>>> 582a117a
 }