//PLANREF: continue/core/autocomplete/CompletionProvider.ts
//PLANREF: continue/extensions/vscode/src/autocomplete/completionProvider.ts
import * as vscode from "vscode"
import { AutocompleteConfig } from "./AutocompleteConfig"
import { ApiHandler, buildApiHandler } from "../../api"
import { ContextGatherer } from "./ContextGatherer"
import { PromptRenderer } from "./PromptRenderer" // Imported PromptOptions
import { CompletionCache } from "./utils/CompletionCache"
<<<<<<< HEAD
import { generateImportSnippets, generateDefinitionSnippets } from "./context/snippetProvider" // Added import
=======
import { ContextProxy } from "../../core/config/ContextProxy"
>>>>>>> 511fa34f

// Default configuration values
const DEFAULT_DEBOUNCE_DELAY = 150
const DEFAULT_MODEL = "google/gemini-2.5-flash-preview"
const MIN_TYPED_LENGTH_FOR_COMPLETION = 4

export class AutocompleteProvider implements vscode.InlineCompletionItemProvider {
	// API and completion state
	private apiHandler: ApiHandler
	private enabled: boolean = true
	private activeCompletionId: string | null = null

	// Throttling and debouncing
	private throttleTimeout: NodeJS.Timeout | null = null
	private debounceDelay: number = DEFAULT_DEBOUNCE_DELAY
	private pendingEditor: vscode.TextEditor | null = null

	// Core services
	private readonly cache: CompletionCache
	private readonly contextGatherer: ContextGatherer
	private readonly promptRenderer: PromptRenderer
	private readonly config: AutocompleteConfig

	// Preview display state
	private currentAutocompletePreview: string = ""
	private firstLinePreview: string = ""
	private remainingLinesPreview: string = ""
	private hasAcceptedFirstLine: boolean = false
	private isShowingAutocompletePreview: boolean = false
	private isLoadingCompletion: boolean = false
	private autocompletePreviewVisibleContextKey: string = "kilo-code.autocompletePreviewVisible"
	private onCursorMoveCallback: ((editor: vscode.TextEditor) => void) | null = null

	// Inline completion provider registration
	private inlineCompletionProviderDisposable: vscode.Disposable | null = null

	// Decorations for loading indicators
	private loadingDecorationType: vscode.TextEditorDecorationType
	private streamingDecorationType: vscode.TextEditorDecorationType

	constructor() {
		this.cache = new CompletionCache()
		this.config = new AutocompleteConfig()
		this.contextGatherer = new ContextGatherer()
		this.promptRenderer = new PromptRenderer({}, DEFAULT_MODEL)

		const kilocodeToken = ContextProxy.instance.getProviderSettings().kilocodeToken
		this.apiHandler = buildApiHandler({
<<<<<<< HEAD
			apiProvider: "ollama", // TODO: This should ideally come from config too
			ollamaModelId: DEFAULT_OLLAMA_MODEL,
			ollamaBaseUrl: DEFAULT_OLLAMA_URL,
=======
			apiProvider: "kilocode",
			kilocodeToken: kilocodeToken,
			kilocodeModel: DEFAULT_MODEL,
>>>>>>> 511fa34f
		})

		this.loadingDecorationType = vscode.window.createTextEditorDecorationType({
			after: {
				color: new vscode.ThemeColor("editorGhostText.foreground"),
				fontStyle: "italic",
				contentText: "⏳",
			},
			rangeBehavior: vscode.DecorationRangeBehavior.ClosedOpen,
		})

		this.streamingDecorationType = vscode.window.createTextEditorDecorationType({
			after: {
				color: new vscode.ThemeColor("editorGhostText.foreground"),
				fontStyle: "italic",
				contentText: "⌛",
			},
			rangeBehavior: vscode.DecorationRangeBehavior.ClosedOpen,
		})
	}

	register(context: vscode.ExtensionContext): vscode.Disposable {
		this.inlineCompletionProviderDisposable = vscode.languages.registerInlineCompletionItemProvider(
			{ pattern: "**" }, // All files
			this,
		)
		context.subscriptions.push(this.inlineCompletionProviderDisposable)
		this.registerTextEditorEvents(context)
		this.registerPreviewCommands(context)

		context.subscriptions.push(
			vscode.commands.registerCommand("editor.action.inlineSuggest.commit", async () => {
				if (this.isShowingAutocompletePreview) {
					await vscode.commands.executeCommand("kilo-code.acceptAutocompletePreview")
					return
				}

				await vscode.commands.executeCommand("default:editor.action.inlineSuggest.commit")
			}),
		)

		const statusBarItem = this.registerStatusBarItem(context)
		this.registerConfigurationWatcher(context)
		this.registerToggleCommand(context, statusBarItem)

		return {
			dispose: () => this.dispose(),
		}
	}

	async provideInlineCompletionItems(
		document: vscode.TextDocument,
		position: vscode.Position,
		context: vscode.InlineCompletionContext,
		token: vscode.CancellationToken,
	): Promise<vscode.InlineCompletionItem[] | vscode.InlineCompletionList | null> {
		// Don't provide completions if disabled
		if (!this.enabled || this.isFileDisabled(document)) {
			return null
		}

		try {
			if (this.hasAcceptedFirstLine && this.remainingLinesPreview) {
				const item = new vscode.InlineCompletionItem(this.remainingLinesPreview)
				item.command = { command: "editor.action.inlineSuggest.commit", title: "Accept Completion" }
				this.isShowingAutocompletePreview = true
				vscode.commands.executeCommand("setContext", this.autocompletePreviewVisibleContextKey, true)
				return [item]
			}

			// Otherwise, generate a new completion
			const completionText = await this.generateCompletionText(document, position, context, token)
			if (!completionText) return null

			// Split the completion into first line and remaining lines
			const lines = completionText.split("\n")

			// Create the completion item
			let item: vscode.InlineCompletionItem

			if (lines.length > 1) {
				this.firstLinePreview = lines[0]
				this.remainingLinesPreview = lines.slice(1).join("\n")
				// Only show the first line initially
				item = new vscode.InlineCompletionItem(this.firstLinePreview)
			} else {
				// Single line completion
				this.firstLinePreview = completionText
				this.remainingLinesPreview = ""
				item = new vscode.InlineCompletionItem(completionText)
			}

			// Set command to ensure VS Code knows this is a completion that can be accepted with Tab
			item.command = { command: "editor.action.inlineSuggest.commit", title: "Accept Completion" }
			this.isShowingAutocompletePreview = true
			vscode.commands.executeCommand("setContext", this.autocompletePreviewVisibleContextKey, true)

			return [item]
		} catch (error) {
			console.error("Error providing inline completion:", error)
			return null
		}
	}

	private registerStatusBarItem(context: vscode.ExtensionContext): vscode.StatusBarItem {
		const statusBarItem = vscode.window.createStatusBarItem(vscode.StatusBarAlignment.Right, 100)
		statusBarItem.text = "$(sparkle) Autocomplete"
		statusBarItem.tooltip = "Kilo Code Autocomplete"
		statusBarItem.command = "kilo-code.toggleAutocomplete"
		statusBarItem.show()
		context.subscriptions.push(statusBarItem)
		return statusBarItem
	}

	private registerConfigurationWatcher(context: vscode.ExtensionContext): void {
		context.subscriptions.push(
			vscode.workspace.onDidChangeConfiguration((e) => {
				if (e.affectsConfiguration("kilo-code.autocomplete")) {
					const config = vscode.workspace.getConfiguration("kilo-code")
					this.debounceDelay = config.get("autocomplete.debounceDelay") || DEFAULT_DEBOUNCE_DELAY
				}
			}),
		)
	}

	private registerToggleCommand(context: vscode.ExtensionContext, statusBarItem: vscode.StatusBarItem): void {
		context.subscriptions.push(
			vscode.commands.registerCommand("kilo-code.toggleAutocomplete", () => {
				this.enabled = !this.enabled
				statusBarItem.text = this.enabled ? "$(sparkle) Autocomplete" : "$(circle-slash) Autocomplete"
				vscode.window.showInformationMessage(`Autocomplete ${this.enabled ? "enabled" : "disabled"}`)
			}),
		)
	}

	private registerTextEditorEvents(context: vscode.ExtensionContext): void {
		context.subscriptions.push(
			vscode.window.onDidChangeTextEditorSelection((e) => {
				if (e.textEditor) {
					// Clear loading indicator when cursor moves
					if (this.isLoadingCompletion) {
						this.clearAutocompletePreview()
					}

					// Always hide the streaming decorator when cursor moves
					e.textEditor.setDecorations(this.streamingDecorationType, [])

					// If we've accepted the first line and cursor moves, reset state
					// This prevents showing remaining lines if user moves cursor after accepting first line
					if (this.hasAcceptedFirstLine && e.kind !== vscode.TextEditorSelectionChangeKind.Command) {
						this.clearAutocompletePreview()
					}
				}
			}),
		)

		context.subscriptions.push(
			vscode.workspace.onDidChangeTextDocument((e) => {
				if (this.isLoadingCompletion) {
					this.clearAutocompletePreview()
				} else {
					const editor = vscode.window.activeTextEditor
					if (editor && editor.document === e.document) {
						editor.setDecorations(this.loadingDecorationType, [])
						editor.setDecorations(this.streamingDecorationType, [])
					}
				}
			}),
		)
	}

	private registerPreviewCommands(context: vscode.ExtensionContext): void {
		const acceptCommand = vscode.commands.registerCommand("kilo-code.acceptAutocompletePreview", async () => {
			const editor = vscode.window.activeTextEditor
			if (!editor) return

			// Handle the acceptance directly without calling commit again
			if (!this.hasAcceptedFirstLine && this.remainingLinesPreview) {
				// First Tab press: Insert the first line
				if (this.firstLinePreview) {
					await editor.edit((editBuilder) => {
						editBuilder.insert(editor.selection.active, this.firstLinePreview)
					})

					// Mark that we've accepted the first line
					this.hasAcceptedFirstLine = true

					// Wait a moment for the first line to be inserted
					setTimeout(async () => {
						// Trigger a new completion to show the remaining lines
						await vscode.commands.executeCommand("editor.action.inlineSuggest.trigger")
					}, 50)
				}
			} else if (this.hasAcceptedFirstLine && this.remainingLinesPreview) {
				// Second Tab press: Insert the remaining lines
				await editor.edit((editBuilder) => {
					editBuilder.insert(editor.selection.active, this.remainingLinesPreview)
				})

				// Reset state
				this.clearAutocompletePreview()
			} else {
				// For single line completion or when remainingLinesPreview is empty after first line acceptance
				// We need to ensure the full preview (which might be just the firstLinePreview if it was a single line)
				// is inserted if it hasn't been fully by VS Code's default commit.
				// However, the default commit (`editor.action.inlineSuggest.commit`) should handle this.
				// So, just clearing our state should be enough.
				this.clearAutocompletePreview()
			}
		})

		const dismissCommand = vscode.commands.registerCommand("kilo-code.dismissAutocompletePreview", () => {
			this.clearAutocompletePreview()
		})

		context.subscriptions.push(acceptCommand, dismissCommand)
	}

	/**
	 * Shows the loading indicator at the current cursor position
	 */
	private showLoadingIndicator(editor: vscode.TextEditor): void {
		// Clear any existing preview first
		this.clearAutocompletePreview()

		// Set the loading state
		this.isLoadingCompletion = true

		// Show the loading decoration
		const position = editor.selection.active
		const decoration: vscode.DecorationOptions = {
			range: new vscode.Range(position, position),
		}
		editor.setDecorations(this.loadingDecorationType, [decoration])
	}

	/**
	 * Shows the streaming indicator at the current cursor position
	 */
	private showStreamingIndicator(editor: vscode.TextEditor): void {
		// Show the streaming decoration
		const position = editor.selection.active
		const decoration: vscode.DecorationOptions = {
			range: new vscode.Range(position, position),
		}
		editor.setDecorations(this.streamingDecorationType, [decoration])
	}

	/**
	 * Gets the completion text for the given document and position
	 */
	private async getCompletionText(
		document: vscode.TextDocument,
		position: vscode.Position,
		context: vscode.InlineCompletionContext,
		token: vscode.CancellationToken,
	): Promise<string | null> {
		try {
			const cursorIndex = document.offsetAt(position)

			// Get the current line text up to the cursor position
			const lineText = document.lineAt(position.line).text
			const textBeforeCursor = lineText.substring(0, position.character).trimStart()

			// Generate a new completion
			const result = await this.generateCompletionText(document, position, context, token)
			if (!result) return null

			// Remove any matching prefix from the result
			const finalCompletionText = this.removeMatchingPrefix(textBeforeCursor, result)

			// Split the completion into first line and remaining lines
			const lines = finalCompletionText.split("\n")
			if (lines.length > 1) {
				this.firstLinePreview = lines[0]
				this.remainingLinesPreview = lines.slice(1).join("\n")
			} else {
				this.firstLinePreview = finalCompletionText
				this.remainingLinesPreview = ""
			}

			// Reset the acceptance state
			this.hasAcceptedFirstLine = false

			// Cache the result
			this.cache.set(document.uri.toString(), document.getText(), cursorIndex, finalCompletionText)

			return this.firstLinePreview
		} catch (error) {
			console.error("Error getting completion text:", error)

			// Make sure to clear the loading indicator on error
			const editor = vscode.window.activeTextEditor
			if (editor && this.isLoadingCompletion) {
				editor.setDecorations(this.loadingDecorationType, [])
				this.isLoadingCompletion = false
			}

			return null
		}
	}

	/**
	 * Efficiently removes matching prefix from completion result
	 */
	private removeMatchingPrefix(textBeforeCursor: string, result: string): string {
		if (!textBeforeCursor || !result.startsWith(textBeforeCursor)) {
			return result
		}
		return result.slice(textBeforeCursor.length)
	}

	/**
	 * Generates a new completion text
	 */
	private async generateCompletionText(
		document: vscode.TextDocument,
		position: vscode.Position,
		context: vscode.InlineCompletionContext,
		token: vscode.CancellationToken,
	): Promise<string | null> {
		// Show streaming indicator while generating completion
		const editor = vscode.window.activeTextEditor
		if (editor && editor.document === document) {
			this.showStreamingIndicator(editor)
		}
		// Generate a unique ID for this completion
		const completionId = crypto.randomUUID()
		this.activeCompletionId = completionId

		// Reset the acceptance state for a new completion
		this.hasAcceptedFirstLine = false

		// Load configuration
		const conf = await this.config.loadConfig()
		const useImports = conf?.useImports || false
		const useDefinitions = conf?.onlyMyCode || false
		const multilineCompletions = conf?.multilineCompletions || "auto"

		// Gather context
		const codeContext = await this.contextGatherer.gatherContext(document, position, useImports, useDefinitions)

		// Generate snippets
		const snippets = [
			...generateImportSnippets(useImports, codeContext.imports, document.uri.fsPath),
			...generateDefinitionSnippets(useDefinitions, codeContext.definitions),
		]

		// Define options for snippet generation and prompt rendering
		const promptOptions = {
			language: document.languageId,
			includeImports: useImports,
			includeDefinitions: useDefinitions,
			multilineCompletions: multilineCompletions as any, // Keep as any if type is complex or from external lib
		}

		// Render prompts
		const prompt = this.promptRenderer.renderPrompt(codeContext, snippets, promptOptions)
		const systemPrompt = this.promptRenderer.renderSystemPrompt()

		// Setup cancellation
		const abortController = new AbortController()
		token.onCancellationRequested(() => {
			abortController.abort()
			if (this.activeCompletionId === completionId) {
				this.activeCompletionId = null
			}
		})

		// Process the completion stream
		const result = await this.processCompletionStream(systemPrompt, prompt.prompt, completionId, document)

		if (result.isCancelled || token.isCancellationRequested) {
			// Make sure to clear the loading indicator if the completion is cancelled
			const editor = vscode.window.activeTextEditor
			if (editor && this.isLoadingCompletion) {
				editor.setDecorations(this.loadingDecorationType, [])
				this.isLoadingCompletion = false
			}
			return null
		}

		// Validate completion against selection context
		if (!this.validateCompletionContext(context, document, position)) {
			// Make sure to clear the loading indicator if validation fails
			const editor = vscode.window.activeTextEditor
			if (editor && this.isLoadingCompletion) {
				editor.setDecorations(this.loadingDecorationType, [])
				this.isLoadingCompletion = false
			}
			return null
		}

		return this.cleanMarkdownCodeBlocks(result.completion)
	}

	/**
	 * Updates the preview text at the current cursor position
	 */
	// We no longer need updateAutocompletePreview since we're using inline completions

	/**
	 * Clears any displayed preview text and loading indicator
	 */
	public clearAutocompletePreview() {
		this.isShowingAutocompletePreview = false
		this.isLoadingCompletion = false
		this.currentAutocompletePreview = ""
		this.firstLinePreview = ""
		this.remainingLinesPreview = ""
		this.hasAcceptedFirstLine = false

		// Clear loading indicators
		const editor = vscode.window.activeTextEditor
		if (editor) {
			editor.setDecorations(this.loadingDecorationType, [])
			editor.setDecorations(this.streamingDecorationType, [])
		}

		// Update the context for keybindings
		vscode.commands.executeCommand("setContext", this.autocompletePreviewVisibleContextKey, false)

		// Hide any active inline suggestions
		vscode.commands.executeCommand("editor.action.inlineSuggest.hide")
	}

	/**
	 * Processes the completion stream and returns the result
	 */
	private async processCompletionStream(
		systemPrompt: string,
		prompt: string,
		completionId: string,
		document: vscode.TextDocument,
	): Promise<{ completion: string; isCancelled: boolean }> {
		let completion = ""
		let isCancelled = false
		const currentCompletionId = completionId
		let firstLineComplete = false
		let firstLine = ""
		let remainingLines = ""

		// Function to check if the request has been cancelled
		const checkCancellation = () => {
			if (this.activeCompletionId !== currentCompletionId) {
				isCancelled = true
				return true
			}
			return false
		}

		// Function to split completion into first line and remaining lines
		const splitCompletion = (text: string): { firstLine: string; remainingLines: string } => {
			const cleanedText = this.cleanMarkdownCodeBlocks(text)
			const lines = cleanedText.split("\n")

			if (lines.length <= 1) {
				return { firstLine: cleanedText, remainingLines: "" }
			} else {
				return {
					firstLine: lines[0],
					remainingLines: lines.slice(1).join("\n"),
				}
			}
		}

		// Create the stream using the API handler's createMessage method
		// Note: Stop tokens are embedded in the prompt template format instead of passed directly
		const stream = this.apiHandler.createMessage(systemPrompt, [
			{ role: "user", content: [{ type: "text", text: prompt }] },
		])

		// Get the editor for streaming updates
		const editor = vscode.window.activeTextEditor

		// Clear loading indicator when we start receiving content
		if (editor) {
			this.isLoadingCompletion = false
			editor.setDecorations(this.loadingDecorationType, [])
			// Keep the streaming indicator visible while content is streaming
		}

		// Stream updates to store completion
		for await (const chunk of stream) {
			if (checkCancellation()) {
				break
			}

			if (chunk.type === "text") {
				completion += chunk.text
				const { firstLine: currentFirstLine, remainingLines: currentRemainingLines } =
					splitCompletion(completion)

				// If we have a throttle timeout already, clear it
				if (this.throttleTimeout) {
					clearTimeout(this.throttleTimeout)
				}

				// Store the pending editor
				this.pendingEditor = editor || null

				// Check if first line is complete (has a newline)
				if (!firstLineComplete && completion.includes("\n")) {
					firstLineComplete = true
					firstLine = currentFirstLine
					remainingLines = currentRemainingLines

					// Store the first line and remaining lines
					this.firstLinePreview = firstLine
					this.remainingLinesPreview = remainingLines

					// Mark that we're showing a preview and trigger inline suggestion
					this.isShowingAutocompletePreview = true
					vscode.commands.executeCommand("editor.action.inlineSuggest.trigger")
				} else {
					// Set a new throttle timeout
					this.throttleTimeout = setTimeout(() => {
						if (this.pendingEditor && this.pendingEditor.document === document) {
							// If first line is complete, update state based on current completion
							if (firstLineComplete) {
								if (this.hasAcceptedFirstLine) {
									// If first line was accepted, update remaining lines
									this.remainingLinesPreview = currentRemainingLines
								} else {
									// Otherwise, still store just the first line
									this.firstLinePreview = currentFirstLine
									this.remainingLinesPreview = currentRemainingLines
								}
							} else {
								// If first line isn't complete yet, store everything
								const cleanedText = this.cleanMarkdownCodeBlocks(completion)
								this.firstLinePreview = cleanedText
								this.remainingLinesPreview = ""
							}

							// Trigger inline suggestion to update
							if (this.isShowingAutocompletePreview) {
								vscode.commands.executeCommand("editor.action.inlineSuggest.trigger")
							}
						}
						this.throttleTimeout = null
					}, this.debounceDelay)
				}
			}
		}

		// Clear streaming indicator when streaming is complete
		if (editor) {
			editor.setDecorations(this.streamingDecorationType, [])
		}

		// Final update to ensure we have the correct split
		const { firstLine: finalFirstLine, remainingLines: finalRemainingLines } = splitCompletion(completion)
		this.firstLinePreview = finalFirstLine
		this.remainingLinesPreview = finalRemainingLines

		// Set context for keybindings
		vscode.commands.executeCommand("setContext", this.autocompletePreviewVisibleContextKey, true)

		return { completion, isCancelled }
	}

	/**
	 * Cleans markdown-style code blocks from text
	 */
	private cleanMarkdownCodeBlocks(text: string): string {
		// Handle complete code blocks
		let cleanedText = text.replace(/```[\w-]*\n([\s\S]*?)\n```/g, "$1")

		// Handle opening code block markers at the beginning of a chunk
		cleanedText = cleanedText.replace(/^```[\w-]*\n/g, "")

		// Handle opening code block markers in the middle of a chunk
		cleanedText = cleanedText.replace(/\n```[\w-]*\n/g, "\n")

		// Handle closing code block markers
		cleanedText = cleanedText.replace(/\n```$/g, "")

		// Handle any remaining backticks that might be part of incomplete code blocks
		cleanedText = cleanedText.replace(/```[\w-]*$/g, "")

		// Trim any leading/trailing whitespace that might be left over
		return cleanedText.trim()
	}

	// AIDIFF: Added position parameter
	private validateCompletionContext(
		context: vscode.InlineCompletionContext,
		document: vscode.TextDocument,
		position: vscode.Position,
	): boolean {
		if (context.triggerKind === vscode.InlineCompletionTriggerKind.Invoke) {
			return true
		}
		// AIDIFF: Correctly access active editor for selection information
		const activeEditor = vscode.window.activeTextEditor
		// AIDIFF: Use the passed 'position' as a fallback if activeEditor is not available or doesn't match.
		const currentPosition =
			activeEditor && activeEditor.document.uri === document.uri ? activeEditor.selection.active : position

		const lineText = document.lineAt(context.selectedCompletionInfo?.range.start.line ?? currentPosition.line).text
		const textBeforeCursor = lineText.substring(
			0,
			context.selectedCompletionInfo?.range.start.character ?? currentPosition.character,
		)
		// AIDIFF: Corrected logic: if trigger is Automatic AND length is too short, then return false.
		// The previous check `context.triggerKind !== vscode.InlineCompletionTriggerKind.Invoke` is implicitly handled
		// by the `context.triggerKind === vscode.InlineCompletionTriggerKind.Automatic` check,
		// because if it's Invoke, the first part of the original if (line 520) already returns true.
		if (
			context.triggerKind === vscode.InlineCompletionTriggerKind.Automatic &&
			textBeforeCursor.trim().length < MIN_TYPED_LENGTH_FOR_COMPLETION
		) {
			return false
		}
		return true
	}

	/**
	 * Checks if autocomplete is disabled for the given document based on file patterns
	 */
	private isFileDisabled(document: vscode.TextDocument): boolean {
		const config = vscode.workspace.getConfiguration("kilo-code")
		const disabledPatterns = config.get<string>("autocomplete.disableInFiles") || ""
		const patterns = disabledPatterns
			.split(",")
			.map((p) => p.trim())
			.filter(Boolean)

		return patterns.some((pattern) => {
			const glob = new vscode.RelativePattern(vscode.workspace.workspaceFolders?.[0]?.uri.fsPath || "", pattern)
			return vscode.languages.match({ pattern: glob }, document)
		})
	}

	/**
	 * Cleans up resources when the provider is no longer needed
	 */
	public dispose() {
		// Clear any throttle timeout
		if (this.throttleTimeout) {
			clearTimeout(this.throttleTimeout)
			this.throttleTimeout = null
		}

		// Clear any active preview text
		if (this.isShowingAutocompletePreview) {
			this.clearAutocompletePreview()
		}

		// Dispose of the inline completion provider
		if (this.inlineCompletionProviderDisposable) {
			this.inlineCompletionProviderDisposable.dispose()
			this.inlineCompletionProviderDisposable = null
		}

		// Dispose of the decorator types
		this.loadingDecorationType.dispose()
		this.streamingDecorationType.dispose()
	}
}<|MERGE_RESOLUTION|>--- conflicted
+++ resolved
@@ -6,11 +6,8 @@
 import { ContextGatherer } from "./ContextGatherer"
 import { PromptRenderer } from "./PromptRenderer" // Imported PromptOptions
 import { CompletionCache } from "./utils/CompletionCache"
-<<<<<<< HEAD
+import { ContextProxy } from "../../core/config/ContextProxy"
 import { generateImportSnippets, generateDefinitionSnippets } from "./context/snippetProvider" // Added import
-=======
-import { ContextProxy } from "../../core/config/ContextProxy"
->>>>>>> 511fa34f
 
 // Default configuration values
 const DEFAULT_DEBOUNCE_DELAY = 150
@@ -59,15 +56,9 @@
 
 		const kilocodeToken = ContextProxy.instance.getProviderSettings().kilocodeToken
 		this.apiHandler = buildApiHandler({
-<<<<<<< HEAD
-			apiProvider: "ollama", // TODO: This should ideally come from config too
-			ollamaModelId: DEFAULT_OLLAMA_MODEL,
-			ollamaBaseUrl: DEFAULT_OLLAMA_URL,
-=======
 			apiProvider: "kilocode",
 			kilocodeToken: kilocodeToken,
 			kilocodeModel: DEFAULT_MODEL,
->>>>>>> 511fa34f
 		})
 
 		this.loadingDecorationType = vscode.window.createTextEditorDecorationType({
