--- conflicted
+++ resolved
@@ -185,13 +185,8 @@
 	| "customModePrompts"
 	| "customSupportPrompts"
 	| "enhancementApiConfigId"
-<<<<<<< HEAD
-	| "workflowToggles" // kilocode_change
-	| "autocompleteApiConfigId"
-=======
 	| "autocompleteApiConfigId" // kilocode_change
 	| "workflowToggles"
->>>>>>> 65b75471
 > & {
 	version: string
 	clineMessages: ClineMessage[]
