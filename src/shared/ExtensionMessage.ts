import { GitCommit } from "../utils/git"

import {
	GlobalSettings,
	ProviderSettingsEntry,
	ProviderSettings,
	HistoryItem,
	ModeConfig,
	ExperimentId,
	ClineAsk,
	ClineSay,
	ToolProgressStatus,
	ClineMessage,
} from "../schemas"
import { McpServer } from "./mcp"
import { McpMarketplaceCatalog, McpDownloadResponse } from "./kilocode/mcp"
import { Mode } from "./modes"
import { RouterModels } from "./api"
import { ProfileDataResponsePayload, BalanceDataResponsePayload } from "./WebviewMessage"

export type { ProviderSettingsEntry, ToolProgressStatus }

export interface LanguageModelChatSelector {
	vendor?: string
	family?: string
	version?: string
	id?: string
}

// Represents JSON data that is sent from extension to webview, called
// ExtensionMessage and has 'type' enum which can be 'plusButtonClicked' or
// 'settingsButtonClicked' or 'hello'. Webview will hold state.
export interface ExtensionMessage {
	type:
		| "action"
		| "state"
		| "selectedImages"
		| "theme"
		| "workspaceUpdated"
		| "invoke"
		| "partialMessage"
		| "mcpServers"
		| "enhancedPrompt"
		| "commitSearchResults"
		| "listApiConfig"
		| "routerModels"
		| "openAiModels"
		| "ollamaModels"
		| "lmStudioModels"
		| "vsCodeLmModels"
		| "vsCodeLmApiAvailable"
		| "updatePrompt"
		| "systemPrompt"
		| "autoApprovalEnabled"
		| "updateCustomMode"
		| "deleteCustomMode"
		| "currentCheckpointUpdated"
		| "showHumanRelayDialog"
		| "humanRelayResponse"
		| "humanRelayCancel"
		| "browserToolEnabled"
		| "browserConnectionResult"
		| "remoteBrowserEnabled"
		| "ttsStart"
		| "ttsStop"
		| "maxReadFileLine"
		| "fileSearchResults"
		| "toggleApiConfigPin"
		| "mcpMarketplaceCatalog" // kilocode_change
		| "mcpDownloadDetails" // kilocode_change
		| "showSystemNotification" // kilocode_change
		| "openInBrowser" // kilocode_change
		| "acceptInput"
		| "setHistoryPreviewCollapsed"
		| "commandExecutionStatus"
		| "vsCodeSetting"
		| "profileDataResponse" // kilocode_change
		| "balanceDataResponse" // kilocode_change
	text?: string
	action?:
		| "chatButtonClicked"
		| "settingsButtonClicked"
		| "historyButtonClicked"
		| "promptsButtonClicked"
		| "profileButtonClicked"
		| "didBecomeVisible"
		| "focusChatInput" // kilocode_change
	invoke?: "newChat" | "sendMessage" | "primaryButtonClick" | "secondaryButtonClick" | "setChatBoxMessage"
	state?: ExtensionState
	images?: string[]
	filePaths?: string[]
	openedTabs?: Array<{
		label: string
		isActive: boolean
		path?: string
	}>
	partialMessage?: ClineMessage
	routerModels?: RouterModels
	openAiModels?: string[]
	ollamaModels?: string[]
	lmStudioModels?: string[]
	vsCodeLmModels?: { vendor?: string; family?: string; version?: string; id?: string }[]
	mcpServers?: McpServer[]
	commits?: GitCommit[]
	listApiConfig?: ProviderSettingsEntry[]
	mode?: Mode
	customMode?: ModeConfig
	slug?: string
	success?: boolean
	values?: Record<string, any>
	requestId?: string
	promptText?: string
	results?: { path: string; type: "file" | "folder"; label?: string }[]
	error?: string
	mcpMarketplaceCatalog?: McpMarketplaceCatalog // kilocode_change
	mcpDownloadDetails?: McpDownloadResponse // kilocode_change
	notificationOptions?: {
		title?: string
		subtitle?: string
		message: string
	} // kilocode_change
	url?: string // kilocode_change
	setting?: string
	value?: any
	payload?: ProfileDataResponsePayload | BalanceDataResponsePayload // New: Add payload for profile and balance data
}

export type ExtensionState = Pick<
	GlobalSettings,
	| "currentApiConfigName"
	| "listApiConfigMeta"
	| "pinnedApiConfigs"
	// | "lastShownAnnouncementId"
	| "customInstructions"
	// | "taskHistory" // Optional in GlobalSettings, required here.
	| "autoApprovalEnabled"
	| "alwaysAllowReadOnly"
	| "alwaysAllowReadOnlyOutsideWorkspace"
	| "alwaysAllowWrite"
	| "alwaysAllowWriteOutsideWorkspace"
	// | "writeDelayMs" // Optional in GlobalSettings, required here.
	| "alwaysAllowBrowser"
	| "alwaysApproveResubmit"
	// | "requestDelaySeconds" // Optional in GlobalSettings, required here.
	| "alwaysAllowMcp"
	| "alwaysAllowModeSwitch"
	| "alwaysAllowSubtasks"
	| "alwaysAllowExecute"
	| "allowedCommands"
	| "browserToolEnabled"
	| "browserViewportSize"
	| "showAutoApproveMenu" // kilocode_change
	| "screenshotQuality"
	| "remoteBrowserEnabled"
	| "remoteBrowserHost"
	// | "enableCheckpoints" // Optional in GlobalSettings, required here.
	| "ttsEnabled"
	| "ttsSpeed"
	| "soundEnabled"
	| "soundVolume"
	// | "maxOpenTabsContext" // Optional in GlobalSettings, required here.
	// | "maxWorkspaceFiles" // Optional in GlobalSettings, required here.
	// | "showRooIgnoredFiles" // Optional in GlobalSettings, required here.
	// | "maxReadFileLine" // Optional in GlobalSettings, required here.
	| "terminalOutputLineLimit"
	| "terminalShellIntegrationTimeout"
	| "terminalShellIntegrationDisabled"
	| "terminalCommandDelay"
	| "terminalPowershellCounter"
	| "terminalZshClearEolMark"
	| "terminalZshOhMy"
	| "terminalZshP10k"
	| "terminalZdotdir"
	| "terminalCompressProgressBar"
	| "diffEnabled"
	| "fuzzyMatchThreshold"
	// | "experiments" // Optional in GlobalSettings, required here.
	| "language"
	// | "telemetrySetting" // Optional in GlobalSettings, required here.
	// | "mcpEnabled" // Optional in GlobalSettings, required here.
	// | "enableMcpServerCreation" // Optional in GlobalSettings, required here.
	// | "mode" // Optional in GlobalSettings, required here.
	| "modeApiConfigs"
	// | "customModes" // Optional in GlobalSettings, required here.
	| "customModePrompts"
	| "customSupportPrompts"
	| "enhancementApiConfigId"
<<<<<<< HEAD
	| "autocompleteApiConfigId"
=======
	| "workflowToggles" // kilocode_change
>>>>>>> 427c05ad
> & {
	version: string
	clineMessages: ClineMessage[]
	currentTaskItem?: HistoryItem
	apiConfiguration?: ProviderSettings
	uriScheme?: string
	uiKind?: string // kilocode_change
	shouldShowAnnouncement: boolean

	taskHistory: HistoryItem[]

	writeDelayMs: number
	requestDelaySeconds: number

	enableCheckpoints: boolean
	maxOpenTabsContext: number // Maximum number of VSCode open tabs to include in context (0-500)
	maxWorkspaceFiles: number // Maximum number of files to include in current working directory details (0-500)
	showRooIgnoredFiles: boolean // Whether to show .kilocodeignore'd files in listings
	maxReadFileLine: number // Maximum number of lines to read from a file before truncating
	showAutoApproveMenu: boolean // kilocode_change: Whether to show the auto-approve menu in the chat view

	experiments: Record<ExperimentId, boolean> // Map of experiment IDs to their enabled state

	mcpEnabled: boolean
	enableMcpServerCreation: boolean

	mode: Mode
	customModes: ModeConfig[]
	toolRequirements?: Record<string, boolean> // Map of tool names to their requirements (e.g. {"apply_diff": true} if diffEnabled)

	cwd?: string // Current working directory
	machineId?: string
	renderContext: "sidebar" | "editor"
	settingsImportedAt?: number
	historyPreviewCollapsed?: boolean
}

export type { ClineMessage, ClineAsk, ClineSay }

export interface ClineSayTool {
	tool:
		| "editedExistingFile"
		| "appliedDiff"
		| "newFileCreated"
		| "readFile"
		| "fetchInstructions"
		| "listFilesTopLevel"
		| "listFilesRecursive"
		| "listCodeDefinitionNames"
		| "searchFiles"
		| "switchMode"
		| "newTask"
		| "finishTask"
		| "searchAndReplace"
		| "insertContent"
	path?: string
	diff?: string
	content?: string
	regex?: string
	filePattern?: string
	mode?: string
	reason?: string
	isOutsideWorkspace?: boolean
	search?: string
	replace?: string
	useRegex?: boolean
	ignoreCase?: boolean
	startLine?: number
	endLine?: number
	lineNumber?: number
}

// Must keep in sync with system prompt.
export const browserActions = [
	"launch",
	"click",
	"hover",
	"type",
	"scroll_down",
	"scroll_up",
	"resize",
	"close",
] as const

export type BrowserAction = (typeof browserActions)[number]

export interface ClineSayBrowserAction {
	action: BrowserAction
	coordinate?: string
	size?: string
	text?: string
}

export type BrowserActionResult = {
	screenshot?: string
	logs?: string
	currentUrl?: string
	currentMousePosition?: string
}

export interface ClineAskUseMcpServer {
	serverName: string
	type: "use_mcp_tool" | "access_mcp_resource"
	toolName?: string
	arguments?: string
	uri?: string
}

export interface ClineApiReqInfo {
	request?: string
	tokensIn?: number
	tokensOut?: number
	cacheWrites?: number
	cacheReads?: number
	cost?: number
	cancelReason?: ClineApiReqCancelReason
	streamingFailedMessage?: string
}

export type ClineApiReqCancelReason = "streaming_failed" | "user_cancelled"<|MERGE_RESOLUTION|>--- conflicted
+++ resolved
@@ -185,11 +185,8 @@
 	| "customModePrompts"
 	| "customSupportPrompts"
 	| "enhancementApiConfigId"
-<<<<<<< HEAD
-	| "autocompleteApiConfigId"
-=======
-	| "workflowToggles" // kilocode_change
->>>>>>> 427c05ad
+	| "autocompleteApiConfigId" // kilocode_change
+	| "workflowToggles"
 > & {
 	version: string
 	clineMessages: ClineMessage[]
