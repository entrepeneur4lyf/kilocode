--- conflicted
+++ resolved
@@ -15,15 +15,9 @@
 }
 
 export const experimentConfigsMap: Record<ExperimentKey, ExperimentConfig> = {
-	// start kilocode_change
-	AUTOCOMPLETE: { enabled: false },
+	AUTOCOMPLETE: { enabled: false }, // kilocode_change
 	POWER_STEERING: { enabled: false },
-<<<<<<< HEAD
-	AUTO_CONDENSE_CONTEXT: { enabled: false }, // Keep this last, there is a slider below it in the UI
-	// end kilocode_change
-=======
 	CONCURRENT_FILE_READS: { enabled: false },
->>>>>>> 69f72002
 }
 
 export const experimentDefault = Object.fromEntries(
