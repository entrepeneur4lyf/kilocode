import { ModelInfo, ProviderName, ProviderSettings } from "../schemas"

export type { ModelInfo, ProviderName }

export type ApiHandlerOptions = Omit<ProviderSettings, "apiProvider" | "id">

export type ApiConfiguration = ProviderSettings

// Anthropic
// https://docs.anthropic.com/en/docs/about-claude/models
export type AnthropicModelId = keyof typeof anthropicModels
export const anthropicDefaultModelId: AnthropicModelId = "claude-3-7-sonnet-20250219"
export const anthropicModels = {
	"claude-3-7-sonnet-20250219:thinking": {
		maxTokens: 128_000,
		contextWindow: 200_000,
		supportsImages: true,
		supportsComputerUse: true,
		supportsPromptCache: true,
		inputPrice: 3.0, // $3 per million input tokens
		outputPrice: 15.0, // $15 per million output tokens
		cacheWritesPrice: 3.75, // $3.75 per million tokens
		cacheReadsPrice: 0.3, // $0.30 per million tokens
		thinking: true,
	},
	"claude-3-7-sonnet-20250219": {
		maxTokens: 8192,
		contextWindow: 200_000,
		supportsImages: true,
		supportsComputerUse: true,
		supportsPromptCache: true,
		inputPrice: 3.0, // $3 per million input tokens
		outputPrice: 15.0, // $15 per million output tokens
		cacheWritesPrice: 3.75, // $3.75 per million tokens
		cacheReadsPrice: 0.3, // $0.30 per million tokens
		thinking: false,
	},
	"claude-3-5-sonnet-20241022": {
		maxTokens: 8192,
		contextWindow: 200_000,
		supportsImages: true,
		supportsComputerUse: true,
		supportsPromptCache: true,
		inputPrice: 3.0, // $3 per million input tokens
		outputPrice: 15.0, // $15 per million output tokens
		cacheWritesPrice: 3.75, // $3.75 per million tokens
		cacheReadsPrice: 0.3, // $0.30 per million tokens
	},
	"claude-3-5-haiku-20241022": {
		maxTokens: 8192,
		contextWindow: 200_000,
		supportsImages: false,
		supportsPromptCache: true,
		inputPrice: 1.0,
		outputPrice: 5.0,
		cacheWritesPrice: 1.25,
		cacheReadsPrice: 0.1,
	},
	"claude-3-opus-20240229": {
		maxTokens: 4096,
		contextWindow: 200_000,
		supportsImages: true,
		supportsPromptCache: true,
		inputPrice: 15.0,
		outputPrice: 75.0,
		cacheWritesPrice: 18.75,
		cacheReadsPrice: 1.5,
	},
	"claude-3-haiku-20240307": {
		maxTokens: 4096,
		contextWindow: 200_000,
		supportsImages: true,
		supportsPromptCache: true,
		inputPrice: 0.25,
		outputPrice: 1.25,
		cacheWritesPrice: 0.3,
		cacheReadsPrice: 0.03,
	},
} as const satisfies Record<string, ModelInfo> // as const assertion makes the object deeply readonly

// Amazon Bedrock
// https://docs.aws.amazon.com/bedrock/latest/userguide/conversation-inference.html
export interface MessageContent {
	type: "text" | "image" | "video" | "tool_use" | "tool_result"
	text?: string
	source?: {
		type: "base64"
		data: string | Uint8Array // string for Anthropic, Uint8Array for Bedrock
		media_type: "image/jpeg" | "image/png" | "image/gif" | "image/webp"
	}
	// Video specific fields
	format?: string
	s3Location?: {
		uri: string
		bucketOwner?: string
	}
	// Tool use and result fields
	toolUseId?: string
	name?: string
	input?: any
	output?: any // Used for tool_result type
}

export type BedrockModelId = keyof typeof bedrockModels
export const bedrockDefaultModelId: BedrockModelId = "anthropic.claude-3-7-sonnet-20250219-v1:0"
export const bedrockDefaultPromptRouterModelId: BedrockModelId = "anthropic.claude-3-sonnet-20240229-v1:0"

// March, 12 2025 - updated prices to match US-West-2 list price shown at https://aws.amazon.com/bedrock/pricing/
// including older models that are part of the default prompt routers AWS enabled for GA of the promot router feature
export const bedrockModels = {
	"amazon.nova-pro-v1:0": {
		maxTokens: 5000,
		contextWindow: 300_000,
		supportsImages: true,
		supportsComputerUse: false,
		supportsPromptCache: true,
		inputPrice: 0.8,
		outputPrice: 3.2,
		cacheWritesPrice: 0.8, // per million tokens
		cacheReadsPrice: 0.2, // per million tokens
		minTokensPerCachePoint: 1,
		maxCachePoints: 1,
		cachableFields: ["system"],
	},
	"amazon.nova-pro-latency-optimized-v1:0": {
		maxTokens: 5000,
		contextWindow: 300_000,
		supportsImages: true,
		supportsComputerUse: false,
		supportsPromptCache: false,
		inputPrice: 1.0,
		outputPrice: 4.0,
		cacheWritesPrice: 1.0, // per million tokens
		cacheReadsPrice: 0.25, // per million tokens
		description: "Amazon Nova Pro with latency optimized inference",
	},
	"amazon.nova-lite-v1:0": {
		maxTokens: 5000,
		contextWindow: 300_000,
		supportsImages: true,
		supportsComputerUse: false,
		supportsPromptCache: true,
		inputPrice: 0.06,
		outputPrice: 0.24,
		cacheWritesPrice: 0.06, // per million tokens
		cacheReadsPrice: 0.015, // per million tokens
		minTokensPerCachePoint: 1,
		maxCachePoints: 1,
		cachableFields: ["system"],
	},
	"amazon.nova-micro-v1:0": {
		maxTokens: 5000,
		contextWindow: 128_000,
		supportsImages: false,
		supportsComputerUse: false,
		supportsPromptCache: true,
		inputPrice: 0.035,
		outputPrice: 0.14,
		cacheWritesPrice: 0.035, // per million tokens
		cacheReadsPrice: 0.00875, // per million tokens
		minTokensPerCachePoint: 1,
		maxCachePoints: 1,
		cachableFields: ["system"],
	},
	"anthropic.claude-3-7-sonnet-20250219-v1:0": {
		maxTokens: 8192,
		contextWindow: 200_000,
		supportsImages: true,
		supportsComputerUse: true,
		supportsPromptCache: true,
		inputPrice: 3.0,
		outputPrice: 15.0,
		cacheWritesPrice: 3.75,
		cacheReadsPrice: 0.3,
		minTokensPerCachePoint: 1024,
		maxCachePoints: 4,
		cachableFields: ["system", "messages", "tools"],
	},
	"anthropic.claude-3-5-sonnet-20241022-v2:0": {
		maxTokens: 8192,
		contextWindow: 200_000,
		supportsImages: true,
		supportsComputerUse: true,
		supportsPromptCache: true,
		inputPrice: 3.0,
		outputPrice: 15.0,
		cacheWritesPrice: 3.75,
		cacheReadsPrice: 0.3,
		minTokensPerCachePoint: 1024,
		maxCachePoints: 4,
		cachableFields: ["system", "messages", "tools"],
	},
	"anthropic.claude-3-5-haiku-20241022-v1:0": {
		maxTokens: 8192,
		contextWindow: 200_000,
		supportsImages: false,
		supportsPromptCache: true,
		inputPrice: 0.8,
		outputPrice: 4.0,
		cacheWritesPrice: 1.0,
		cacheReadsPrice: 0.08,
		minTokensPerCachePoint: 2048,
		maxCachePoints: 4,
		cachableFields: ["system", "messages", "tools"],
	},
	"anthropic.claude-3-5-sonnet-20240620-v1:0": {
		maxTokens: 8192,
		contextWindow: 200_000,
		supportsImages: true,
		supportsPromptCache: false,
		inputPrice: 3.0,
		outputPrice: 15.0,
	},
	"anthropic.claude-3-opus-20240229-v1:0": {
		maxTokens: 4096,
		contextWindow: 200_000,
		supportsImages: true,
		supportsPromptCache: false,
		inputPrice: 15.0,
		outputPrice: 75.0,
	},
	"anthropic.claude-3-sonnet-20240229-v1:0": {
		maxTokens: 4096,
		contextWindow: 200_000,
		supportsImages: true,
		supportsPromptCache: false,
		inputPrice: 3.0,
		outputPrice: 15.0,
	},
	"anthropic.claude-3-haiku-20240307-v1:0": {
		maxTokens: 4096,
		contextWindow: 200_000,
		supportsImages: true,
		supportsPromptCache: false,
		inputPrice: 0.25,
		outputPrice: 1.25,
	},
	"anthropic.claude-2-1-v1:0": {
		maxTokens: 4096,
		contextWindow: 100_000,
		supportsImages: false,
		supportsPromptCache: false,
		inputPrice: 8.0,
		outputPrice: 24.0,
		description: "Claude 2.1",
	},
	"anthropic.claude-2-0-v1:0": {
		maxTokens: 4096,
		contextWindow: 100_000,
		supportsImages: false,
		supportsPromptCache: false,
		inputPrice: 8.0,
		outputPrice: 24.0,
		description: "Claude 2.0",
	},
	"anthropic.claude-instant-v1:0": {
		maxTokens: 4096,
		contextWindow: 100_000,
		supportsImages: false,
		supportsPromptCache: false,
		inputPrice: 0.8,
		outputPrice: 2.4,
		description: "Claude Instant",
	},
	"deepseek.r1-v1:0": {
		maxTokens: 32_768,
		contextWindow: 128_000,
		supportsImages: false,
		supportsPromptCache: false,
		inputPrice: 1.35,
		outputPrice: 5.4,
	},
	"meta.llama3-3-70b-instruct-v1:0": {
		maxTokens: 8192,
		contextWindow: 128_000,
		supportsImages: false,
		supportsComputerUse: false,
		supportsPromptCache: false,
		inputPrice: 0.72,
		outputPrice: 0.72,
		description: "Llama 3.3 Instruct (70B)",
	},
	"meta.llama3-2-90b-instruct-v1:0": {
		maxTokens: 8192,
		contextWindow: 128_000,
		supportsImages: true,
		supportsComputerUse: false,
		supportsPromptCache: false,
		inputPrice: 0.72,
		outputPrice: 0.72,
		description: "Llama 3.2 Instruct (90B)",
	},
	"meta.llama3-2-11b-instruct-v1:0": {
		maxTokens: 8192,
		contextWindow: 128_000,
		supportsImages: true,
		supportsComputerUse: false,
		supportsPromptCache: false,
		inputPrice: 0.16,
		outputPrice: 0.16,
		description: "Llama 3.2 Instruct (11B)",
	},
	"meta.llama3-2-3b-instruct-v1:0": {
		maxTokens: 8192,
		contextWindow: 128_000,
		supportsImages: false,
		supportsComputerUse: false,
		supportsPromptCache: false,
		inputPrice: 0.15,
		outputPrice: 0.15,
		description: "Llama 3.2 Instruct (3B)",
	},
	"meta.llama3-2-1b-instruct-v1:0": {
		maxTokens: 8192,
		contextWindow: 128_000,
		supportsImages: false,
		supportsComputerUse: false,
		supportsPromptCache: false,
		inputPrice: 0.1,
		outputPrice: 0.1,
		description: "Llama 3.2 Instruct (1B)",
	},
	"meta.llama3-1-405b-instruct-v1:0": {
		maxTokens: 8192,
		contextWindow: 128_000,
		supportsImages: false,
		supportsComputerUse: false,
		supportsPromptCache: false,
		inputPrice: 2.4,
		outputPrice: 2.4,
		description: "Llama 3.1 Instruct (405B)",
	},
	"meta.llama3-1-70b-instruct-v1:0": {
		maxTokens: 8192,
		contextWindow: 128_000,
		supportsImages: false,
		supportsComputerUse: false,
		supportsPromptCache: false,
		inputPrice: 0.72,
		outputPrice: 0.72,
		description: "Llama 3.1 Instruct (70B)",
	},
	"meta.llama3-1-70b-instruct-latency-optimized-v1:0": {
		maxTokens: 8192,
		contextWindow: 128_000,
		supportsImages: false,
		supportsComputerUse: false,
		supportsPromptCache: false,
		inputPrice: 0.9,
		outputPrice: 0.9,
		description: "Llama 3.1 Instruct (70B) (w/ latency optimized inference)",
	},
	"meta.llama3-1-8b-instruct-v1:0": {
		maxTokens: 8192,
		contextWindow: 8_000,
		supportsImages: false,
		supportsComputerUse: false,
		supportsPromptCache: false,
		inputPrice: 0.22,
		outputPrice: 0.22,
		description: "Llama 3.1 Instruct (8B)",
	},
	"meta.llama3-70b-instruct-v1:0": {
		maxTokens: 2048,
		contextWindow: 8_000,
		supportsImages: false,
		supportsComputerUse: false,
		supportsPromptCache: false,
		inputPrice: 2.65,
		outputPrice: 3.5,
	},
	"meta.llama3-8b-instruct-v1:0": {
		maxTokens: 2048,
		contextWindow: 4_000,
		supportsImages: false,
		supportsComputerUse: false,
		supportsPromptCache: false,
		inputPrice: 0.3,
		outputPrice: 0.6,
	},
	"amazon.titan-text-lite-v1:0": {
		maxTokens: 4096,
		contextWindow: 8_000,
		supportsImages: false,
		supportsComputerUse: false,
		supportsPromptCache: false,
		inputPrice: 0.15,
		outputPrice: 0.2,
		description: "Amazon Titan Text Lite",
	},
	"amazon.titan-text-express-v1:0": {
		maxTokens: 4096,
		contextWindow: 8_000,
		supportsImages: false,
		supportsComputerUse: false,
		supportsPromptCache: false,
		inputPrice: 0.2,
		outputPrice: 0.6,
		description: "Amazon Titan Text Express",
	},
	"amazon.titan-text-embeddings-v1:0": {
		maxTokens: 8192,
		contextWindow: 8_000,
		supportsImages: false,
		supportsComputerUse: false,
		supportsPromptCache: false,
		inputPrice: 0.1,
		description: "Amazon Titan Text Embeddings",
	},
	"amazon.titan-text-embeddings-v2:0": {
		maxTokens: 8192,
		contextWindow: 8_000,
		supportsImages: false,
		supportsComputerUse: false,
		supportsPromptCache: false,
		inputPrice: 0.02,
		description: "Amazon Titan Text Embeddings V2",
	},
} as const satisfies Record<string, ModelInfo>

// Glama
// https://glama.ai/models
export const glamaDefaultModelId = "anthropic/claude-3-7-sonnet"
export const glamaDefaultModelInfo: ModelInfo = {
	maxTokens: 8192,
	contextWindow: 200_000,
	supportsImages: true,
	supportsComputerUse: true,
	supportsPromptCache: true,
	inputPrice: 3.0,
	outputPrice: 15.0,
	cacheWritesPrice: 3.75,
	cacheReadsPrice: 0.3,
	description:
		"Claude 3.7 Sonnet is an advanced large language model with improved reasoning, coding, and problem-solving capabilities. It introduces a hybrid reasoning approach, allowing users to choose between rapid responses and extended, step-by-step processing for complex tasks. The model demonstrates notable improvements in coding, particularly in front-end development and full-stack updates, and excels in agentic workflows, where it can autonomously navigate multi-step processes. Claude 3.7 Sonnet maintains performance parity with its predecessor in standard mode while offering an extended reasoning mode for enhanced accuracy in math, coding, and instruction-following tasks. Read more at the [blog post here](https://www.anthropic.com/news/claude-3-7-sonnet)",
}

// Requesty
// https://requesty.ai/router-2
export const requestyDefaultModelId = "coding/claude-3-7-sonnet"
export const requestyDefaultModelInfo: ModelInfo = {
	maxTokens: 8192,
	contextWindow: 200_000,
	supportsImages: true,
	supportsComputerUse: true,
	supportsPromptCache: true,
	inputPrice: 3.0,
	outputPrice: 15.0,
	cacheWritesPrice: 3.75,
	cacheReadsPrice: 0.3,
	description:
		"The best coding model, optimized by Requesty, and automatically routed to the fastest provider. Claude 3.7 Sonnet is an advanced large language model with improved reasoning, coding, and problem-solving capabilities. It introduces a hybrid reasoning approach, allowing users to choose between rapid responses and extended, step-by-step processing for complex tasks. The model demonstrates notable improvements in coding, particularly in front-end development and full-stack updates, and excels in agentic workflows, where it can autonomously navigate multi-step processes. Claude 3.7 Sonnet maintains performance parity with its predecessor in standard mode while offering an extended reasoning mode for enhanced accuracy in math, coding, and instruction-following tasks. Read more at the [blog post here](https://www.anthropic.com/news/claude-3-7-sonnet)",
}

// OpenRouter
// https://openrouter.ai/models?order=newest&supported_parameters=tools
export const openRouterDefaultModelId = "anthropic/claude-3.7-sonnet"
export const openRouterDefaultModelInfo: ModelInfo = {
	maxTokens: 8192,
	contextWindow: 200_000,
	supportsImages: true,
	supportsComputerUse: true,
	supportsPromptCache: true,
	inputPrice: 3.0,
	outputPrice: 15.0,
	cacheWritesPrice: 3.75,
	cacheReadsPrice: 0.3,
	description:
		"Claude 3.7 Sonnet is an advanced large language model with improved reasoning, coding, and problem-solving capabilities. It introduces a hybrid reasoning approach, allowing users to choose between rapid responses and extended, step-by-step processing for complex tasks. The model demonstrates notable improvements in coding, particularly in front-end development and full-stack updates, and excels in agentic workflows, where it can autonomously navigate multi-step processes. Claude 3.7 Sonnet maintains performance parity with its predecessor in standard mode while offering an extended reasoning mode for enhanced accuracy in math, coding, and instruction-following tasks. Read more at the [blog post here](https://www.anthropic.com/news/claude-3-7-sonnet)",
}

// Vertex AI
// https://cloud.google.com/vertex-ai/generative-ai/docs/partner-models/use-claude
export type VertexModelId = keyof typeof vertexModels
export const vertexDefaultModelId: VertexModelId = "claude-3-7-sonnet@20250219"
export const vertexModels = {
	"gemini-2.5-flash-preview-04-17:thinking": {
		maxTokens: 65_535,
		contextWindow: 1_048_576,
		supportsImages: true,
		supportsPromptCache: false,
		inputPrice: 0.15,
		outputPrice: 3.5,
		thinking: true,
		maxThinkingTokens: 24_576,
	},
	"gemini-2.5-flash-preview-04-17": {
		maxTokens: 65_535,
		contextWindow: 1_048_576,
		supportsImages: true,
		supportsPromptCache: false,
		inputPrice: 0.15,
		outputPrice: 0.6,
		thinking: false,
	},
	"gemini-2.5-pro-preview-03-25": {
		maxTokens: 65_535,
		contextWindow: 1_048_576,
		supportsImages: true,
		supportsPromptCache: true,
		isPromptCacheOptional: true,
		inputPrice: 2.5,
		outputPrice: 15,
	},
	"gemini-2.5-pro-preview-05-06": {
		maxTokens: 65_535,
		contextWindow: 1_048_576,
		supportsImages: true,
		supportsPromptCache: true,
		isPromptCacheOptional: true,
		inputPrice: 2.5,
		outputPrice: 15,
	},
	"gemini-2.5-pro-exp-03-25": {
		maxTokens: 65_535,
		contextWindow: 1_048_576,
		supportsImages: true,
		supportsPromptCache: false,
		inputPrice: 0,
		outputPrice: 0,
	},
	"gemini-2.0-pro-exp-02-05": {
		maxTokens: 8192,
		contextWindow: 2_097_152,
		supportsImages: true,
		supportsPromptCache: false,
		inputPrice: 0,
		outputPrice: 0,
	},
	"gemini-2.0-flash-001": {
		maxTokens: 8192,
		contextWindow: 1_048_576,
		supportsImages: true,
		supportsPromptCache: true,
		isPromptCacheOptional: true,
		inputPrice: 0.15,
		outputPrice: 0.6,
	},
	"gemini-2.0-flash-lite-001": {
		maxTokens: 8192,
		contextWindow: 1_048_576,
		supportsImages: true,
		supportsPromptCache: false,
		inputPrice: 0.075,
		outputPrice: 0.3,
	},
	"gemini-2.0-flash-thinking-exp-01-21": {
		maxTokens: 8192,
		contextWindow: 32_768,
		supportsImages: true,
		supportsPromptCache: false,
		inputPrice: 0,
		outputPrice: 0,
	},
	"gemini-1.5-flash-002": {
		maxTokens: 8192,
		contextWindow: 1_048_576,
		supportsImages: true,
		supportsPromptCache: true,
		isPromptCacheOptional: true,
		inputPrice: 0.075,
		outputPrice: 0.3,
	},
	"gemini-1.5-pro-002": {
		maxTokens: 8192,
		contextWindow: 2_097_152,
		supportsImages: true,
		supportsPromptCache: false,
		inputPrice: 1.25,
		outputPrice: 5,
	},
	"claude-3-7-sonnet@20250219:thinking": {
		maxTokens: 64_000,
		contextWindow: 200_000,
		supportsImages: true,
		supportsComputerUse: true,
		supportsPromptCache: true,
		inputPrice: 3.0,
		outputPrice: 15.0,
		cacheWritesPrice: 3.75,
		cacheReadsPrice: 0.3,
		thinking: true,
	},
	"claude-3-7-sonnet@20250219": {
		maxTokens: 8192,
		contextWindow: 200_000,
		supportsImages: true,
		supportsComputerUse: true,
		supportsPromptCache: true,
		inputPrice: 3.0,
		outputPrice: 15.0,
		cacheWritesPrice: 3.75,
		cacheReadsPrice: 0.3,
		thinking: false,
	},
	"claude-3-5-sonnet-v2@20241022": {
		maxTokens: 8192,
		contextWindow: 200_000,
		supportsImages: true,
		supportsComputerUse: true,
		supportsPromptCache: true,
		inputPrice: 3.0,
		outputPrice: 15.0,
		cacheWritesPrice: 3.75,
		cacheReadsPrice: 0.3,
	},
	"claude-3-5-sonnet@20240620": {
		maxTokens: 8192,
		contextWindow: 200_000,
		supportsImages: true,
		supportsPromptCache: true,
		inputPrice: 3.0,
		outputPrice: 15.0,
		cacheWritesPrice: 3.75,
		cacheReadsPrice: 0.3,
	},
	"claude-3-5-haiku@20241022": {
		maxTokens: 8192,
		contextWindow: 200_000,
		supportsImages: false,
		supportsPromptCache: true,
		inputPrice: 1.0,
		outputPrice: 5.0,
		cacheWritesPrice: 1.25,
		cacheReadsPrice: 0.1,
	},
	"claude-3-opus@20240229": {
		maxTokens: 4096,
		contextWindow: 200_000,
		supportsImages: true,
		supportsPromptCache: true,
		inputPrice: 15.0,
		outputPrice: 75.0,
		cacheWritesPrice: 18.75,
		cacheReadsPrice: 1.5,
	},
	"claude-3-haiku@20240307": {
		maxTokens: 4096,
		contextWindow: 200_000,
		supportsImages: true,
		supportsPromptCache: true,
		inputPrice: 0.25,
		outputPrice: 1.25,
		cacheWritesPrice: 0.3,
		cacheReadsPrice: 0.03,
	},
} as const satisfies Record<string, ModelInfo>

export const openAiModelInfoSaneDefaults: ModelInfo = {
	maxTokens: -1,
	contextWindow: 128_000,
	supportsImages: true,
	supportsPromptCache: false,
	inputPrice: 0,
	outputPrice: 0,
}

// Gemini
// https://ai.google.dev/gemini-api/docs/models/gemini
export type GeminiModelId = keyof typeof geminiModels
export const geminiDefaultModelId: GeminiModelId = "gemini-2.0-flash-001"
export const geminiModels = {
	"gemini-2.5-flash-preview-04-17:thinking": {
		maxTokens: 65_535,
		contextWindow: 1_048_576,
		supportsImages: true,
		supportsPromptCache: false,
		inputPrice: 0.15,
		outputPrice: 3.5,
		thinking: true,
		maxThinkingTokens: 24_576,
	},
	"gemini-2.5-flash-preview-04-17": {
		maxTokens: 65_535,
		contextWindow: 1_048_576,
		supportsImages: true,
		supportsPromptCache: false,
		inputPrice: 0.15,
		outputPrice: 0.6,
		thinking: false,
	},
	"gemini-2.5-pro-exp-03-25": {
		maxTokens: 65_535,
		contextWindow: 1_048_576,
		supportsImages: true,
		supportsPromptCache: false,
		inputPrice: 0,
		outputPrice: 0,
	},
	"gemini-2.5-pro-preview-03-25": {
		maxTokens: 65_535,
		contextWindow: 1_048_576,
		supportsImages: true,
		supportsPromptCache: true,
		isPromptCacheOptional: true,
		inputPrice: 2.5, // This is the pricing for prompts above 200k tokens.
		outputPrice: 15,
		cacheReadsPrice: 0.625,
		cacheWritesPrice: 4.5,
		tiers: [
			{
				contextWindow: 200_000,
				inputPrice: 1.25,
				outputPrice: 10,
				cacheReadsPrice: 0.31,
			},
			{
				contextWindow: Infinity,
				inputPrice: 2.5,
				outputPrice: 15,
				cacheReadsPrice: 0.625,
			},
		],
	},
	"gemini-2.5-pro-preview-05-06": {
		maxTokens: 65_535,
		contextWindow: 1_048_576,
		supportsImages: true,
		supportsPromptCache: true,
		isPromptCacheOptional: true,
		inputPrice: 2.5, // This is the pricing for prompts above 200k tokens.
		outputPrice: 15,
		cacheReadsPrice: 0.625,
		cacheWritesPrice: 4.5,
		tiers: [
			{
				contextWindow: 200_000,
				inputPrice: 1.25,
				outputPrice: 10,
				cacheReadsPrice: 0.31,
			},
			{
				contextWindow: Infinity,
				inputPrice: 2.5,
				outputPrice: 15,
				cacheReadsPrice: 0.625,
			},
		],
	},
	"gemini-2.0-flash-001": {
		maxTokens: 8192,
		contextWindow: 1_048_576,
		supportsImages: true,
		supportsPromptCache: true,
		isPromptCacheOptional: true,
		inputPrice: 0.1,
		outputPrice: 0.4,
		cacheReadsPrice: 0.025,
		cacheWritesPrice: 1.0,
	},
	"gemini-2.0-flash-lite-preview-02-05": {
		maxTokens: 8192,
		contextWindow: 1_048_576,
		supportsImages: true,
		supportsPromptCache: false,
		inputPrice: 0,
		outputPrice: 0,
	},
	"gemini-2.0-pro-exp-02-05": {
		maxTokens: 8192,
		contextWindow: 2_097_152,
		supportsImages: true,
		supportsPromptCache: false,
		inputPrice: 0,
		outputPrice: 0,
	},
	"gemini-2.0-flash-thinking-exp-01-21": {
		maxTokens: 65_536,
		contextWindow: 1_048_576,
		supportsImages: true,
		supportsPromptCache: false,
		inputPrice: 0,
		outputPrice: 0,
	},
	"gemini-2.0-flash-thinking-exp-1219": {
		maxTokens: 8192,
		contextWindow: 32_767,
		supportsImages: true,
		supportsPromptCache: false,
		inputPrice: 0,
		outputPrice: 0,
	},
	"gemini-2.0-flash-exp": {
		maxTokens: 8192,
		contextWindow: 1_048_576,
		supportsImages: true,
		supportsPromptCache: false,
		inputPrice: 0,
		outputPrice: 0,
	},
	"gemini-1.5-flash-002": {
		maxTokens: 8192,
		contextWindow: 1_048_576,
		supportsImages: true,
		supportsPromptCache: true,
		isPromptCacheOptional: true,
		inputPrice: 0.15, // This is the pricing for prompts above 128k tokens.
		outputPrice: 0.6,
		cacheReadsPrice: 0.0375,
		cacheWritesPrice: 1.0,
		tiers: [
			{
				contextWindow: 128_000,
				inputPrice: 0.075,
				outputPrice: 0.3,
				cacheReadsPrice: 0.01875,
			},
			{
				contextWindow: Infinity,
				inputPrice: 0.15,
				outputPrice: 0.6,
				cacheReadsPrice: 0.0375,
			},
		],
	},
	"gemini-1.5-flash-exp-0827": {
		maxTokens: 8192,
		contextWindow: 1_048_576,
		supportsImages: true,
		supportsPromptCache: false,
		inputPrice: 0,
		outputPrice: 0,
	},
	"gemini-1.5-flash-8b-exp-0827": {
		maxTokens: 8192,
		contextWindow: 1_048_576,
		supportsImages: true,
		supportsPromptCache: false,
		inputPrice: 0,
		outputPrice: 0,
	},
	"gemini-1.5-pro-002": {
		maxTokens: 8192,
		contextWindow: 2_097_152,
		supportsImages: true,
		supportsPromptCache: false,
		inputPrice: 0,
		outputPrice: 0,
	},
	"gemini-1.5-pro-exp-0827": {
		maxTokens: 8192,
		contextWindow: 2_097_152,
		supportsImages: true,
		supportsPromptCache: false,
		inputPrice: 0,
		outputPrice: 0,
	},
	"gemini-exp-1206": {
		maxTokens: 8192,
		contextWindow: 2_097_152,
		supportsImages: true,
		supportsPromptCache: false,
		inputPrice: 0,
		outputPrice: 0,
	},
} as const satisfies Record<string, ModelInfo>

// OpenAI Native
// https://openai.com/api/pricing/
export type OpenAiNativeModelId = keyof typeof openAiNativeModels
export const openAiNativeDefaultModelId: OpenAiNativeModelId = "gpt-4.1"
export const openAiNativeModels = {
	"gpt-4.1": {
		maxTokens: 32_768,
		contextWindow: 1_047_576,
		supportsImages: true,
		supportsPromptCache: true,
		inputPrice: 2,
		outputPrice: 8,
		cacheReadsPrice: 0.5,
	},
	"gpt-4.1-mini": {
		maxTokens: 32_768,
		contextWindow: 1_047_576,
		supportsImages: true,
		supportsPromptCache: true,
		inputPrice: 0.4,
		outputPrice: 1.6,
		cacheReadsPrice: 0.1,
	},
	"gpt-4.1-nano": {
		maxTokens: 32_768,
		contextWindow: 1_047_576,
		supportsImages: true,
		supportsPromptCache: true,
		inputPrice: 0.1,
		outputPrice: 0.4,
		cacheReadsPrice: 0.025,
	},
	o3: {
		maxTokens: 100_000,
		contextWindow: 200_000,
		supportsImages: true,
		supportsPromptCache: true,
		inputPrice: 10.0,
		outputPrice: 40.0,
		cacheReadsPrice: 2.5,
		reasoningEffort: "medium",
	},
	"o3-high": {
		maxTokens: 100_000,
		contextWindow: 200_000,
		supportsImages: true,
		supportsPromptCache: true,
		inputPrice: 10.0,
		outputPrice: 40.0,
		cacheReadsPrice: 2.5,
		reasoningEffort: "high",
	},
	"o3-low": {
		maxTokens: 100_000,
		contextWindow: 200_000,
		supportsImages: true,
		supportsPromptCache: true,
		inputPrice: 10.0,
		outputPrice: 40.0,
		cacheReadsPrice: 2.5,
		reasoningEffort: "low",
	},
	"o4-mini": {
		maxTokens: 100_000,
		contextWindow: 200_000,
		supportsImages: true,
		supportsPromptCache: true,
		inputPrice: 1.1,
		outputPrice: 4.4,
		cacheReadsPrice: 0.275,
		reasoningEffort: "medium",
	},
	"o4-mini-high": {
		maxTokens: 100_000,
		contextWindow: 200_000,
		supportsImages: true,
		supportsPromptCache: true,
		inputPrice: 1.1,
		outputPrice: 4.4,
		cacheReadsPrice: 0.275,
		reasoningEffort: "high",
	},
	"o4-mini-low": {
		maxTokens: 100_000,
		contextWindow: 200_000,
		supportsImages: true,
		supportsPromptCache: true,
		inputPrice: 1.1,
		outputPrice: 4.4,
		cacheReadsPrice: 0.275,
		reasoningEffort: "low",
	},
	"o3-mini": {
		maxTokens: 100_000,
		contextWindow: 200_000,
		supportsImages: false,
		supportsPromptCache: true,
		inputPrice: 1.1,
		outputPrice: 4.4,
		cacheReadsPrice: 0.55,
		reasoningEffort: "medium",
	},
	"o3-mini-high": {
		maxTokens: 100_000,
		contextWindow: 200_000,
		supportsImages: false,
		supportsPromptCache: true,
		inputPrice: 1.1,
		outputPrice: 4.4,
		cacheReadsPrice: 0.55,
		reasoningEffort: "high",
	},
	"o3-mini-low": {
		maxTokens: 100_000,
		contextWindow: 200_000,
		supportsImages: false,
		supportsPromptCache: true,
		inputPrice: 1.1,
		outputPrice: 4.4,
		cacheReadsPrice: 0.55,
		reasoningEffort: "low",
	},
	o1: {
		maxTokens: 100_000,
		contextWindow: 200_000,
		supportsImages: true,
		supportsPromptCache: true,
		inputPrice: 15,
		outputPrice: 60,
		cacheReadsPrice: 7.5,
	},
	"o1-preview": {
		maxTokens: 32_768,
		contextWindow: 128_000,
		supportsImages: true,
		supportsPromptCache: true,
		inputPrice: 15,
		outputPrice: 60,
		cacheReadsPrice: 7.5,
	},
	"o1-mini": {
		maxTokens: 65_536,
		contextWindow: 128_000,
		supportsImages: true,
		supportsPromptCache: true,
		inputPrice: 1.1,
		outputPrice: 4.4,
		cacheReadsPrice: 0.55,
	},
	"gpt-4.5-preview": {
		maxTokens: 16_384,
		contextWindow: 128_000,
		supportsImages: true,
		supportsPromptCache: true,
		inputPrice: 75,
		outputPrice: 150,
		cacheReadsPrice: 37.5,
	},
	"gpt-4o": {
		maxTokens: 16_384,
		contextWindow: 128_000,
		supportsImages: true,
		supportsPromptCache: true,
		inputPrice: 2.5,
		outputPrice: 10,
		cacheReadsPrice: 1.25,
	},
	"gpt-4o-mini": {
		maxTokens: 16_384,
		contextWindow: 128_000,
		supportsImages: true,
		supportsPromptCache: true,
		inputPrice: 0.15,
		outputPrice: 0.6,
		cacheReadsPrice: 0.075,
	},
} as const satisfies Record<string, ModelInfo>

// DeepSeek
// https://platform.deepseek.com/docs/api
export type DeepSeekModelId = keyof typeof deepSeekModels
export const deepSeekDefaultModelId: DeepSeekModelId = "deepseek-chat"
export const deepSeekModels = {
	"deepseek-chat": {
		maxTokens: 8192,
		contextWindow: 64_000,
		supportsImages: false,
		supportsPromptCache: true,
		inputPrice: 0.27, // $0.27 per million tokens (cache miss)
		outputPrice: 1.1, // $1.10 per million tokens
		cacheWritesPrice: 0.27, // $0.27 per million tokens (cache miss)
		cacheReadsPrice: 0.07, // $0.07 per million tokens (cache hit).
		description: `DeepSeek-V3 achieves a significant breakthrough in inference speed over previous models. It tops the leaderboard among open-source models and rivals the most advanced closed-source models globally.`,
	},
	"deepseek-reasoner": {
		maxTokens: 8192,
		contextWindow: 64_000,
		supportsImages: false,
		supportsPromptCache: true,
		inputPrice: 0.55, // $0.55 per million tokens (cache miss)
		outputPrice: 2.19, // $2.19 per million tokens
		cacheWritesPrice: 0.55, // $0.55 per million tokens (cache miss)
		cacheReadsPrice: 0.14, // $0.14 per million tokens (cache hit)
		description: `DeepSeek-R1 achieves performance comparable to OpenAI-o1 across math, code, and reasoning tasks. Supports Chain of Thought reasoning with up to 32K tokens.`,
	},
} as const satisfies Record<string, ModelInfo>

// Azure OpenAI
// https://learn.microsoft.com/en-us/azure/ai-services/openai/api-version-deprecation
// https://learn.microsoft.com/en-us/azure/ai-services/openai/reference#api-specs
export const azureOpenAiDefaultApiVersion = "2024-08-01-preview"

// Mistral
// https://docs.mistral.ai/getting-started/models/models_overview/
export type MistralModelId = keyof typeof mistralModels
export const mistralDefaultModelId: MistralModelId = "codestral-latest"
export const mistralModels = {
	"codestral-latest": {
		maxTokens: 256_000,
		contextWindow: 256_000,
		supportsImages: false,
		supportsPromptCache: false,
		inputPrice: 0.3,
		outputPrice: 0.9,
	},
	"mistral-large-latest": {
		maxTokens: 131_000,
		contextWindow: 131_000,
		supportsImages: false,
		supportsPromptCache: false,
		inputPrice: 2.0,
		outputPrice: 6.0,
	},
	"ministral-8b-latest": {
		maxTokens: 131_000,
		contextWindow: 131_000,
		supportsImages: false,
		supportsPromptCache: false,
		inputPrice: 0.1,
		outputPrice: 0.1,
	},
	"ministral-3b-latest": {
		maxTokens: 131_000,
		contextWindow: 131_000,
		supportsImages: false,
		supportsPromptCache: false,
		inputPrice: 0.04,
		outputPrice: 0.04,
	},
	"mistral-small-latest": {
		maxTokens: 32_000,
		contextWindow: 32_000,
		supportsImages: false,
		supportsPromptCache: false,
		inputPrice: 0.2,
		outputPrice: 0.6,
	},
	"pixtral-large-latest": {
		maxTokens: 131_000,
		contextWindow: 131_000,
		supportsImages: true,
		supportsPromptCache: false,
		inputPrice: 2.0,
		outputPrice: 6.0,
	},
} as const satisfies Record<string, ModelInfo>

// Unbound Security
// https://www.unboundsecurity.ai/ai-gateway
export const unboundDefaultModelId = "anthropic/claude-3-7-sonnet-20250219"
export const unboundDefaultModelInfo: ModelInfo = {
	maxTokens: 8192,
	contextWindow: 200_000,
	supportsImages: true,
	supportsPromptCache: true,
	inputPrice: 3.0,
	outputPrice: 15.0,
	cacheWritesPrice: 3.75,
	cacheReadsPrice: 0.3,
}

<<<<<<< HEAD
// Fireworks
// https://fireworks.ai/models
// TODO: Add support for all Fireworks models, currently only supports DeepSeek's serverless models

export const fireworksModels = {
	"accounts/fireworks/models/deepseek-r1": {
		maxTokens: 16384,
		contextWindow: 160000,
		supportsImages: false,
		supportsPromptCache: true,
		inputPrice: 3.0,
		outputPrice: 8.0,
	},

	"accounts/fireworks/models/deepseek-v3": {
		maxTokens: 16384,
		contextWindow: 128_000,
		supportsImages: false,
		supportsPromptCache: true,
		inputPrice: 0.9,
		outputPrice: 0.9,
	},

	"accounts/fireworks/models/llama4-scout-instruct-basic": {
		maxTokens: 16_384,
		contextWindow: 128_000,
		supportsImages: true,
		supportsPromptCache: true,
		inputPrice: 0.15,
		outputPrice: 0.6,
	},

	"accounts/fireworks/models/llama4-maverick-instruct-basic": {
		maxTokens: 16_384,
		contextWindow: 1_000_000,
		supportsImages: true,
		supportsPromptCache: true,
		inputPrice: 0.22,
		outputPrice: 0.88,
	},
} as const satisfies Record<string, ModelInfo>

export type FireworksModelId = keyof typeof fireworksModels
export const fireworksDefaultModelId: FireworksModelId = "accounts/fireworks/models/llama4-maverick-instruct-basic"

=======
// LiteLLM
// https://docs.litellm.ai/
export const litellmDefaultModelId = "anthropic/claude-3-7-sonnet-20250219"
export const litellmDefaultModelInfo: ModelInfo = {
	maxTokens: 8192,
	contextWindow: 200_000,
	supportsImages: true,
	supportsComputerUse: true,
	supportsPromptCache: true,
	inputPrice: 3.0,
	outputPrice: 15.0,
	cacheWritesPrice: 3.75,
	cacheReadsPrice: 0.3,
}
>>>>>>> 2caf974e
// xAI
// https://docs.x.ai/docs/api-reference
export type XAIModelId = keyof typeof xaiModels
export const xaiDefaultModelId: XAIModelId = "grok-3-beta"
export const xaiModels = {
	"grok-3-beta": {
		maxTokens: 8192,
		contextWindow: 131072,
		supportsImages: false,
		supportsPromptCache: false,
		inputPrice: 3.0,
		outputPrice: 15.0,
		description: "xAI's Grok-3 beta model with 131K context window",
	},
	"grok-3-fast-beta": {
		maxTokens: 8192,
		contextWindow: 131072,
		supportsImages: false,
		supportsPromptCache: false,
		inputPrice: 5.0,
		outputPrice: 25.0,
		description: "xAI's Grok-3 fast beta model with 131K context window",
	},
	"grok-3-mini-beta": {
		maxTokens: 8192,
		contextWindow: 131072,
		supportsImages: false,
		supportsPromptCache: false,
		inputPrice: 0.3,
		outputPrice: 0.5,
		description: "xAI's Grok-3 mini beta model with 131K context window",
	},
	"grok-3-mini-fast-beta": {
		maxTokens: 8192,
		contextWindow: 131072,
		supportsImages: false,
		supportsPromptCache: false,
		inputPrice: 0.6,
		outputPrice: 4.0,
		description: "xAI's Grok-3 mini fast beta model with 131K context window",
	},
	"grok-2-latest": {
		maxTokens: 8192,
		contextWindow: 131072,
		supportsImages: false,
		supportsPromptCache: false,
		inputPrice: 2.0,
		outputPrice: 10.0,
		description: "xAI's Grok-2 model - latest version with 131K context window",
	},
	"grok-2": {
		maxTokens: 8192,
		contextWindow: 131072,
		supportsImages: false,
		supportsPromptCache: false,
		inputPrice: 2.0,
		outputPrice: 10.0,
		description: "xAI's Grok-2 model with 131K context window",
	},
	"grok-2-1212": {
		maxTokens: 8192,
		contextWindow: 131072,
		supportsImages: false,
		supportsPromptCache: false,
		inputPrice: 2.0,
		outputPrice: 10.0,
		description: "xAI's Grok-2 model (version 1212) with 131K context window",
	},
	"grok-2-vision-latest": {
		maxTokens: 8192,
		contextWindow: 32768,
		supportsImages: true,
		supportsPromptCache: false,
		inputPrice: 2.0,
		outputPrice: 10.0,
		description: "xAI's Grok-2 Vision model - latest version with image support and 32K context window",
	},
	"grok-2-vision": {
		maxTokens: 8192,
		contextWindow: 32768,
		supportsImages: true,
		supportsPromptCache: false,
		inputPrice: 2.0,
		outputPrice: 10.0,
		description: "xAI's Grok-2 Vision model with image support and 32K context window",
	},
	"grok-2-vision-1212": {
		maxTokens: 8192,
		contextWindow: 32768,
		supportsImages: true,
		supportsPromptCache: false,
		inputPrice: 2.0,
		outputPrice: 10.0,
		description: "xAI's Grok-2 Vision model (version 1212) with image support and 32K context window",
	},
	"grok-vision-beta": {
		maxTokens: 8192,
		contextWindow: 8192,
		supportsImages: true,
		supportsPromptCache: false,
		inputPrice: 5.0,
		outputPrice: 15.0,
		description: "xAI's Grok Vision Beta model with image support and 8K context window",
	},
	"grok-beta": {
		maxTokens: 8192,
		contextWindow: 131072,
		supportsImages: false,
		supportsPromptCache: false,
		inputPrice: 5.0,
		outputPrice: 15.0,
		description: "xAI's Grok Beta model (legacy) with 131K context window",
	},
} as const satisfies Record<string, ModelInfo>

export type VscodeLlmModelId = keyof typeof vscodeLlmModels
export const vscodeLlmDefaultModelId: VscodeLlmModelId = "claude-3.5-sonnet"
export const vscodeLlmModels = {
	"gpt-3.5-turbo": {
		contextWindow: 12114,
		supportsImages: false,
		supportsPromptCache: false,
		inputPrice: 0,
		outputPrice: 0,
		family: "gpt-3.5-turbo",
		version: "gpt-3.5-turbo-0613",
		name: "GPT 3.5 Turbo",
		supportsToolCalling: true,
		maxInputTokens: 12114,
	},
	"gpt-4o-mini": {
		contextWindow: 12115,
		supportsImages: false,
		supportsPromptCache: false,
		inputPrice: 0,
		outputPrice: 0,
		family: "gpt-4o-mini",
		version: "gpt-4o-mini-2024-07-18",
		name: "GPT-4o mini",
		supportsToolCalling: true,
		maxInputTokens: 12115,
	},
	"gpt-4": {
		contextWindow: 28501,
		supportsImages: false,
		supportsPromptCache: false,
		inputPrice: 0,
		outputPrice: 0,
		family: "gpt-4",
		version: "gpt-4-0613",
		name: "GPT 4",
		supportsToolCalling: true,
		maxInputTokens: 28501,
	},
	"gpt-4-0125-preview": {
		contextWindow: 63826,
		supportsImages: false,
		supportsPromptCache: false,
		inputPrice: 0,
		outputPrice: 0,
		family: "gpt-4-turbo",
		version: "gpt-4-0125-preview",
		name: "GPT 4 Turbo",
		supportsToolCalling: true,
		maxInputTokens: 63826,
	},
	"gpt-4o": {
		contextWindow: 63827,
		supportsImages: true,
		supportsPromptCache: false,
		inputPrice: 0,
		outputPrice: 0,
		family: "gpt-4o",
		version: "gpt-4o-2024-11-20",
		name: "GPT-4o",
		supportsToolCalling: true,
		maxInputTokens: 63827,
	},
	o1: {
		contextWindow: 19827,
		supportsImages: false,
		supportsPromptCache: false,
		inputPrice: 0,
		outputPrice: 0,
		family: "o1-ga",
		version: "o1-2024-12-17",
		name: "o1 (Preview)",
		supportsToolCalling: true,
		maxInputTokens: 19827,
	},
	"o3-mini": {
		contextWindow: 63827,
		supportsImages: false,
		supportsPromptCache: false,
		inputPrice: 0,
		outputPrice: 0,
		family: "o3-mini",
		version: "o3-mini-2025-01-31",
		name: "o3-mini",
		supportsToolCalling: true,
		maxInputTokens: 63827,
	},
	"claude-3.5-sonnet": {
		contextWindow: 81638,
		supportsImages: true,
		supportsPromptCache: false,
		inputPrice: 0,
		outputPrice: 0,
		family: "claude-3.5-sonnet",
		version: "claude-3.5-sonnet",
		name: "Claude 3.5 Sonnet",
		supportsToolCalling: true,
		maxInputTokens: 81638,
	},
	"claude-3.7-sonnet": {
		contextWindow: 89827,
		supportsImages: true,
		supportsPromptCache: false,
		inputPrice: 0,
		outputPrice: 0,
		family: "claude-3.7-sonnet",
		version: "claude-3.7-sonnet",
		name: "Claude 3.7 Sonnet",
		supportsToolCalling: true,
		maxInputTokens: 89827,
	},
	"claude-3.7-sonnet-thought": {
		contextWindow: 89827,
		supportsImages: true,
		supportsPromptCache: false,
		inputPrice: 0,
		outputPrice: 0,
		family: "claude-3.7-sonnet-thought",
		version: "claude-3.7-sonnet-thought",
		name: "Claude 3.7 Sonnet Thinking",
		supportsToolCalling: false,
		maxInputTokens: 89827,
		thinking: true,
	},
	"gemini-2.0-flash-001": {
		contextWindow: 127827,
		supportsImages: true,
		supportsPromptCache: false,
		inputPrice: 0,
		outputPrice: 0,
		family: "gemini-2.0-flash",
		version: "gemini-2.0-flash-001",
		name: "Gemini 2.0 Flash",
		supportsToolCalling: false,
		maxInputTokens: 127827,
	},
	"gemini-2.5-pro": {
		contextWindow: 63830,
		supportsImages: true,
		supportsPromptCache: false,
		inputPrice: 0,
		outputPrice: 0,
		family: "gemini-2.5-pro",
		version: "gemini-2.5-pro-preview-03-25",
		name: "Gemini 2.5 Pro (Preview)",
		supportsToolCalling: true,
		maxInputTokens: 63830,
	},
	"o4-mini": {
		contextWindow: 111446,
		supportsImages: false,
		supportsPromptCache: false,
		inputPrice: 0,
		outputPrice: 0,
		family: "o4-mini",
		version: "o4-mini-2025-04-16",
		name: "o4-mini (Preview)",
		supportsToolCalling: true,
		maxInputTokens: 111446,
	},
	"gpt-4.1": {
		contextWindow: 111446,
		supportsImages: true,
		supportsPromptCache: false,
		inputPrice: 0,
		outputPrice: 0,
		family: "gpt-4.1",
		version: "gpt-4.1-2025-04-14",
		name: "GPT-4.1 (Preview)",
		supportsToolCalling: true,
		maxInputTokens: 111446,
	},
} as const satisfies Record<
	string,
	ModelInfo & {
		family: string
		version: string
		name: string
		supportsToolCalling: boolean
		maxInputTokens: number
	}
>

// Groq
// https://console.groq.com/docs/models
export type GroqModelId =
	| "llama-3.1-8b-instant"
	| "llama-3.3-70b-versatile"
	| "meta-llama/llama-4-scout-17b-16e-instruct"
	| "meta-llama/llama-4-maverick-17b-128e-instruct"
	| "mistral-saba-24b"
	| "qwen-qwq-32b"
	| "deepseek-r1-distill-llama-70b"
export const groqDefaultModelId: GroqModelId = "llama-3.3-70b-versatile" // Defaulting to Llama3 70B Versatile
export const groqModels = {
	// Models based on API response: https://api.groq.com/openai/v1/models
	"llama-3.1-8b-instant": {
		maxTokens: 131072,
		contextWindow: 131072,
		supportsImages: false,
		supportsPromptCache: false,
		inputPrice: 0,
		outputPrice: 0,
		description: "Meta Llama 3.1 8B Instant model, 128K context.",
	},
	"llama-3.3-70b-versatile": {
		maxTokens: 32768,
		contextWindow: 131072,
		supportsImages: false,
		supportsPromptCache: false,
		inputPrice: 0,
		outputPrice: 0,
		description: "Meta Llama 3.3 70B Versatile model, 128K context.",
	},
	"meta-llama/llama-4-scout-17b-16e-instruct": {
		maxTokens: 8192,
		contextWindow: 131072,
		supportsImages: false,
		supportsPromptCache: false,
		inputPrice: 0,
		outputPrice: 0,
		description: "Meta Llama 4 Scout 17B Instruct model, 128K context.",
	},
	"meta-llama/llama-4-maverick-17b-128e-instruct": {
		maxTokens: 8192,
		contextWindow: 131072,
		supportsImages: false,
		supportsPromptCache: false,
		inputPrice: 0,
		outputPrice: 0,
		description: "Meta Llama 4 Maverick 17B Instruct model, 128K context.",
	},
	"mistral-saba-24b": {
		maxTokens: 32768,
		contextWindow: 32768,
		supportsImages: false,
		supportsPromptCache: false,
		inputPrice: 0,
		outputPrice: 0,
		description: "Mistral Saba 24B model, 32K context.",
	},
	"qwen-qwq-32b": {
		maxTokens: 131072,
		contextWindow: 131072,
		supportsImages: false,
		supportsPromptCache: false,
		inputPrice: 0,
		outputPrice: 0,
		description: "Alibaba Qwen QwQ 32B model, 128K context.",
	},
	"deepseek-r1-distill-llama-70b": {
		maxTokens: 131072,
		contextWindow: 131072,
		supportsImages: false,
		supportsPromptCache: false,
		inputPrice: 0,
		outputPrice: 0,
		description: "DeepSeek R1 Distill Llama 70B model, 128K context.",
	},
} as const satisfies Record<string, ModelInfo>

// Chutes AI
// https://llm.chutes.ai/v1 (OpenAI compatible)
export type ChutesModelId =
	| "deepseek-ai/DeepSeek-R1"
	| "deepseek-ai/DeepSeek-V3"
	| "unsloth/Llama-3.3-70B-Instruct"
	| "chutesai/Llama-4-Scout-17B-16E-Instruct"
	| "unsloth/Mistral-Nemo-Instruct-2407"
	| "unsloth/gemma-3-12b-it"
	| "NousResearch/DeepHermes-3-Llama-3-8B-Preview"
	| "unsloth/gemma-3-4b-it"
	| "nvidia/Llama-3_3-Nemotron-Super-49B-v1"
	| "nvidia/Llama-3_1-Nemotron-Ultra-253B-v1"
	| "chutesai/Llama-4-Maverick-17B-128E-Instruct-FP8"
	| "deepseek-ai/DeepSeek-V3-Base"
	| "deepseek-ai/DeepSeek-R1-Zero"
	| "deepseek-ai/DeepSeek-V3-0324"
	| "microsoft/MAI-DS-R1-FP8"
	| "tngtech/DeepSeek-R1T-Chimera"
export const chutesDefaultModelId: ChutesModelId = "deepseek-ai/DeepSeek-R1"
export const chutesModels = {
	"deepseek-ai/DeepSeek-R1": {
		maxTokens: 32768,
		contextWindow: 163840,
		supportsImages: false,
		supportsPromptCache: false,
		inputPrice: 0,
		outputPrice: 0,
		description: "DeepSeek R1 model.",
	},
	"deepseek-ai/DeepSeek-V3": {
		maxTokens: 32768,
		contextWindow: 163840,
		supportsImages: false,
		supportsPromptCache: false,
		inputPrice: 0,
		outputPrice: 0,
		description: "DeepSeek V3 model.",
	},
	"unsloth/Llama-3.3-70B-Instruct": {
		maxTokens: 32768, // From Groq
		contextWindow: 131072, // From Groq
		supportsImages: false,
		supportsPromptCache: false,
		inputPrice: 0,
		outputPrice: 0,
		description: "Unsloth Llama 3.3 70B Instruct model.",
	},
	"chutesai/Llama-4-Scout-17B-16E-Instruct": {
		maxTokens: 32768,
		contextWindow: 512000,
		supportsImages: false,
		supportsPromptCache: false,
		inputPrice: 0,
		outputPrice: 0,
		description: "ChutesAI Llama 4 Scout 17B Instruct model, 512K context.",
	},
	"unsloth/Mistral-Nemo-Instruct-2407": {
		maxTokens: 32768,
		contextWindow: 128000,
		supportsImages: false,
		supportsPromptCache: false,
		inputPrice: 0,
		outputPrice: 0,
		description: "Unsloth Mistral Nemo Instruct model.",
	},
	"unsloth/gemma-3-12b-it": {
		maxTokens: 32768,
		contextWindow: 131072,
		supportsImages: false,
		supportsPromptCache: false,
		inputPrice: 0,
		outputPrice: 0,
		description: "Unsloth Gemma 3 12B IT model.",
	},
	"NousResearch/DeepHermes-3-Llama-3-8B-Preview": {
		maxTokens: 32768,
		contextWindow: 131072,
		supportsImages: false,
		supportsPromptCache: false,
		inputPrice: 0,
		outputPrice: 0,
		description: "Nous DeepHermes 3 Llama 3 8B Preview model.",
	},
	"unsloth/gemma-3-4b-it": {
		maxTokens: 32768,
		contextWindow: 131072,
		supportsImages: false,
		supportsPromptCache: false,
		inputPrice: 0,
		outputPrice: 0,
		description: "Unsloth Gemma 3 4B IT model.",
	},
	"nvidia/Llama-3_3-Nemotron-Super-49B-v1": {
		maxTokens: 32768,
		contextWindow: 131072,
		supportsImages: false,
		supportsPromptCache: false,
		inputPrice: 0,
		outputPrice: 0,
		description: "Nvidia Llama 3.3 Nemotron Super 49B model.",
	},
	"nvidia/Llama-3_1-Nemotron-Ultra-253B-v1": {
		maxTokens: 32768,
		contextWindow: 131072,
		supportsImages: false,
		supportsPromptCache: false,
		inputPrice: 0,
		outputPrice: 0,
		description: "Nvidia Llama 3.1 Nemotron Ultra 253B model.",
	},
	"chutesai/Llama-4-Maverick-17B-128E-Instruct-FP8": {
		maxTokens: 32768,
		contextWindow: 256000,
		supportsImages: false,
		supportsPromptCache: false,
		inputPrice: 0,
		outputPrice: 0,
		description: "ChutesAI Llama 4 Maverick 17B Instruct FP8 model.",
	},
	"deepseek-ai/DeepSeek-V3-Base": {
		maxTokens: 32768,
		contextWindow: 163840,
		supportsImages: false,
		supportsPromptCache: false,
		inputPrice: 0,
		outputPrice: 0,
		description: "DeepSeek V3 Base model.",
	},
	"deepseek-ai/DeepSeek-R1-Zero": {
		maxTokens: 32768,
		contextWindow: 163840,
		supportsImages: false,
		supportsPromptCache: false,
		inputPrice: 0,
		outputPrice: 0,
		description: "DeepSeek R1 Zero model.",
	},
	"deepseek-ai/DeepSeek-V3-0324": {
		maxTokens: 32768,
		contextWindow: 163840,
		supportsImages: false,
		supportsPromptCache: false,
		inputPrice: 0,
		outputPrice: 0,
		description: "DeepSeek V3 (0324) model.",
	},
	"microsoft/MAI-DS-R1-FP8": {
		maxTokens: 32768,
		contextWindow: 163840,
		supportsImages: false,
		supportsPromptCache: false,
		inputPrice: 0,
		outputPrice: 0,
		description: "Microsoft MAI-DS-R1 FP8 model.",
	},
	"tngtech/DeepSeek-R1T-Chimera": {
		maxTokens: 32768,
		contextWindow: 163840,
		supportsImages: false,
		supportsPromptCache: false,
		inputPrice: 0,
		outputPrice: 0,
		description: "TNGTech DeepSeek R1T Chimera model.",
	},
} as const satisfies Record<string, ModelInfo>

/**
 * Constants
 */

// These models support reasoning efforts.
export const REASONING_MODELS = new Set(["x-ai/grok-3-mini-beta", "grok-3-mini-beta", "grok-3-mini-fast-beta"])

// These models support prompt caching.
export const PROMPT_CACHING_MODELS = new Set([
	"anthropic/claude-3-haiku",
	"anthropic/claude-3-haiku:beta",
	"anthropic/claude-3-opus",
	"anthropic/claude-3-opus:beta",
	"anthropic/claude-3-sonnet",
	"anthropic/claude-3-sonnet:beta",
	"anthropic/claude-3.5-haiku",
	"anthropic/claude-3.5-haiku-20241022",
	"anthropic/claude-3.5-haiku-20241022:beta",
	"anthropic/claude-3.5-haiku:beta",
	"anthropic/claude-3.5-sonnet",
	"anthropic/claude-3.5-sonnet-20240620",
	"anthropic/claude-3.5-sonnet-20240620:beta",
	"anthropic/claude-3.5-sonnet:beta",
	"anthropic/claude-3.7-sonnet",
	"anthropic/claude-3.7-sonnet:beta",
	"anthropic/claude-3.7-sonnet:thinking",
	"google/gemini-2.5-pro-preview-03-25",
	"google/gemini-2.5-pro-preview-05-06",
	"google/gemini-2.0-flash-001",
	"google/gemini-flash-1.5",
	"google/gemini-flash-1.5-8b",
])

// These models don't have prompt caching enabled by default (you can turn it on
// in settings).
export const OPTIONAL_PROMPT_CACHING_MODELS = new Set([
	"google/gemini-2.5-pro-preview-03-25",
	"google/gemini-2.5-pro-preview-05-06",
	"google/gemini-2.0-flash-001",
	"google/gemini-flash-1.5",
	"google/gemini-flash-1.5-8b",
])

// https://www.anthropic.com/news/3-5-models-and-computer-use
export const COMPUTER_USE_MODELS = new Set([
	"anthropic/claude-3.5-sonnet",
	"anthropic/claude-3.5-sonnet:beta",
	"anthropic/claude-3.7-sonnet",
	"anthropic/claude-3.7-sonnet:beta",
	"anthropic/claude-3.7-sonnet:thinking",
])

const routerNames = ["openrouter", "requesty", "glama", "unbound", "litellm"] as const

export type RouterName = (typeof routerNames)[number]

export const isRouterName = (value: string): value is RouterName => routerNames.includes(value as RouterName)

export function toRouterName(value?: string): RouterName {
	if (value && isRouterName(value)) {
		return value
	}
	throw new Error(`Invalid router name: ${value}`)
}

export type ModelRecord = Record<string, ModelInfo>

export type RouterModels = Record<RouterName, ModelRecord><|MERGE_RESOLUTION|>--- conflicted
+++ resolved
@@ -1136,7 +1136,7 @@
 	cacheReadsPrice: 0.3,
 }
 
-<<<<<<< HEAD
+// kilocode_change start
 // Fireworks
 // https://fireworks.ai/models
 // TODO: Add support for all Fireworks models, currently only supports DeepSeek's serverless models
@@ -1181,8 +1181,8 @@
 
 export type FireworksModelId = keyof typeof fireworksModels
 export const fireworksDefaultModelId: FireworksModelId = "accounts/fireworks/models/llama4-maverick-instruct-basic"
-
-=======
+// kilocode_change end
+
 // LiteLLM
 // https://docs.litellm.ai/
 export const litellmDefaultModelId = "anthropic/claude-3-7-sonnet-20250219"
@@ -1197,7 +1197,6 @@
 	cacheWritesPrice: 3.75,
 	cacheReadsPrice: 0.3,
 }
->>>>>>> 2caf974e
 // xAI
 // https://docs.x.ai/docs/api-reference
 export type XAIModelId = keyof typeof xaiModels
