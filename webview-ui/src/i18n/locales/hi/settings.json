{
	"common": {
		"save": "सहेजें",
		"done": "पूर्ण",
		"cancel": "रद्द करें",
		"reset": "रीसेट करें",
		"select": "चुनें"
	},
	"header": {
		"title": "सेटिंग्स",
		"saveButtonTooltip": "परिवर्तन सहेजें",
		"nothingChangedTooltip": "कुछ भी नहीं बदला",
		"doneButtonTooltip": "असहेजे परिवर्तनों को छोड़ें और सेटिंग्स पैनल बंद करें"
	},
	"unsavedChangesDialog": {
		"title": "असहेजे परिवर्तन",
		"description": "क्या आप परिवर्तनों को छोड़कर जारी रखना चाहते हैं?",
		"cancelButton": "रद्द करें",
		"discardButton": "परिवर्तन छोड़ें"
	},
	"sections": {
		"providers": "प्रदाता",
		"autoApprove": "स्वतः अनुमोदन",
		"browser": "ब्राउज़र / कंप्यूटर उपयोग",
		"checkpoints": "चेकपॉइंट",
		"notifications": "सूचनाएँ",
		"contextManagement": "संदर्भ प्रबंधन",
		"terminal": "टर्मिनल",
		"advanced": "उन्नत",
		"experimental": "प्रायोगिक सुविधाएँ",
		"language": "भाषा",
		"about": "Kilo Code के बारे में",
		"mcp": "MCP सर्वर"
	},
	"autoApprove": {
		"description": "Kilo Code को अनुमोदन की आवश्यकता के बिना स्वचालित रूप से ऑपरेशन करने की अनुमति दें। इन सेटिंग्स को केवल तभी सक्षम करें जब आप AI पर पूरी तरह से भरोसा करते हों और संबंधित सुरक्षा जोखिमों को समझते हों।",
		"readOnly": {
			"label": "केवल पढ़ने वाले ऑपरेशन हमेशा अनुमोदित करें",
<<<<<<< HEAD
			"description": "जब सक्षम होता है, तो Kilo Code आपके अनुमोदित बटन पर क्लिक किए बिना स्वचालित रूप से निर्देशिका सामग्री देखेगा और फाइलें पढ़ेगा।"
=======
			"description": "जब सक्षम होता है, तो Roo आपके अनुमोदित बटन पर क्लिक किए बिना स्वचालित रूप से निर्देशिका सामग्री देखेगा और फाइलें पढ़ेगा।",
			"outsideWorkspace": {
				"label": "वर्कस्पेस के बाहर की फाइलें शामिल करें",
				"description": "Roo को अनुमोदन की आवश्यकता के बिना वर्तमान वर्कस्पेस के बाहर की फाइलें पढ़ने की अनुमति दें।"
			}
>>>>>>> 0949556b
		},
		"write": {
			"label": "लिखने वाले ऑपरेशन हमेशा अनुमोदित करें",
			"description": "अनुमोदन की आवश्यकता के बिना स्वचालित रूप से फाइलें बनाएँ और संपादित करें",
			"delayLabel": "लिखने के बाद विलंब ताकि डायग्नोस्टिक संभावित समस्याओं का पता लगा सकें",
			"outsideWorkspace": {
				"label": "वर्कस्पेस के बाहर की फाइलें शामिल करें",
				"description": "Roo को अनुमोदन की आवश्यकता के बिना वर्तमान वर्कस्पेस के बाहर फाइलें बनाने और संपादित करने की अनुमति दें।"
			}
		},
		"browser": {
			"label": "ब्राउज़र क्रियाएँ हमेशा अनुमोदित करें",
			"description": "अनुमोदन की आवश्यकता के बिना स्वचालित रूप से ब्राउज़र क्रियाएँ करें",
			"note": "नोट: केवल तभी लागू होता है जब मॉडल कंप्यूटर उपयोग का समर्थन करता है"
		},
		"retry": {
			"label": "विफल API अनुरोधों को हमेशा पुनः प्रयास करें",
			"description": "जब सर्वर त्रुटि प्रतिक्रिया देता है तो स्वचालित रूप से विफल API अनुरोधों को पुनः प्रयास करें",
			"delayLabel": "अनुरोध को पुनः प्रयास करने से पहले विलंब"
		},
		"mcp": {
			"label": "MCP टूल्स हमेशा अनुमोदित करें",
			"description": "MCP सर्वर व्यू में व्यक्तिगत MCP टूल्स के स्वतः अनुमोदन को सक्षम करें (इस सेटिंग और टूल के \"हमेशा अनुमति दें\" चेकबॉक्स दोनों की आवश्यकता है)"
		},
		"modeSwitch": {
			"label": "मोड स्विचिंग हमेशा अनुमोदित करें",
			"description": "अनुमोदन की आवश्यकता के बिना स्वचालित रूप से विभिन्न मोड के बीच स्विच करें"
		},
		"subtasks": {
			"label": "उप-कार्यों का निर्माण और पूर्णता हमेशा अनुमोदित करें",
			"description": "अनुमोदन की आवश्यकता के बिना उप-कार्यों के निर्माण और पूर्णता की अनुमति दें"
		},
		"execute": {
			"label": "अनुमत निष्पादन ऑपरेशन हमेशा अनुमोदित करें",
			"description": "अनुमोदन की आवश्यकता के बिना स्वचालित रूप से अनुमत टर्मिनल कमांड निष्पादित करें",
			"allowedCommands": "अनुमत स्वतः-निष्पादन कमांड",
			"allowedCommandsDescription": "कमांड प्रीफिक्स जो स्वचालित रूप से निष्पादित किए जा सकते हैं जब \"निष्पादन ऑपरेशन हमेशा अनुमोदित करें\" सक्षम है। सभी कमांड की अनुमति देने के लिए * जोड़ें (सावधानी से उपयोग करें)।",
			"commandPlaceholder": "कमांड प्रीफिक्स दर्ज करें (उदा. 'git ')",
			"addButton": "जोड़ें"
		}
	},
	"providers": {
		"configProfile": "कॉन्फिगरेशन प्रोफाइल",
		"providerDocumentation": "{{provider}} दस्तावेज़ीकरण",
		"description": "विभिन्न API कॉन्फ़िगरेशन सहेजें ताकि प्रदाताओं और सेटिंग्स के बीच त्वरित रूप से स्विच कर सकें।",
		"apiProvider": "API प्रदाता",
		"model": "मॉडल",
		"nameEmpty": "नाम खाली नहीं हो सकता",
		"nameExists": "इस नाम वाला प्रोफ़ाइल पहले से मौजूद है",
		"deleteProfile": "प्रोफ़ाइल हटाएं",
		"invalidArnFormat": "अमान्य ARN प्रारूप। कृपया ऊपर दिए गए उदाहरण देखें।",
		"enterNewName": "नया नाम दर्ज करें",
		"addProfile": "प्रोफ़ाइल जोड़ें",
		"renameProfile": "प्रोफ़ाइल का नाम बदलें",
		"newProfile": "नया कॉन्फ़िगरेशन प्रोफ़ाइल",
		"enterProfileName": "प्रोफ़ाइल नाम दर्ज करें",
		"createProfile": "प्रोफ़ाइल बनाएं",
		"cannotDeleteOnlyProfile": "केवल एकमात्र प्रोफ़ाइल को हटाया नहीं जा सकता",
		"vscodeLmDescription": "VS कोड भाषा मॉडल API आपको अन्य VS कोड एक्सटेंशन (जैसे GitHub Copilot) द्वारा प्रदान किए गए मॉडल चलाने की अनुमति देता है। शुरू करने का सबसे आसान तरीका VS कोड मार्केटप्लेस से Copilot और Copilot चैट एक्सटेंशन इंस्टॉल करना है।",
		"awsCustomArnUse": "आप जिस मॉडल का उपयोग करना चाहते हैं, उसके लिए एक वैध AWS बेडरॉक ARN दर्ज करें। प्रारूप उदाहरण:",
		"awsCustomArnDesc": "सुनिश्चित करें कि ARN में क्षेत्र ऊपर चयनित AWS क्षेत्र से मेल खाता है।",
		"openRouterApiKey": "OpenRouter API कुंजी",
		"getOpenRouterApiKey": "OpenRouter API कुंजी प्राप्त करें",
		"apiKeyStorageNotice": "API कुंजियाँ VSCode के सुरक्षित स्टोरेज में सुरक्षित रूप से संग्रहीत हैं",
		"glamaApiKey": "Glama API कुंजी",
		"getGlamaApiKey": "Glama API कुंजी प्राप्त करें",
		"useCustomBaseUrl": "कस्टम बेस URL का उपयोग करें",
		"requestyApiKey": "Requesty API कुंजी",
		"getRequestyApiKey": "Requesty API कुंजी प्राप्त करें",
		"openRouterTransformsText": "संदर्भ आकार के लिए प्रॉम्प्ट और संदेश श्रृंखलाओं को संपीड़ित करें (<a>OpenRouter ट्रांसफॉर्म</a>)",
		"anthropicApiKey": "Anthropic API कुंजी",
		"getAnthropicApiKey": "Anthropic API कुंजी प्राप्त करें",
		"deepSeekApiKey": "DeepSeek API कुंजी",
		"getDeepSeekApiKey": "DeepSeek API कुंजी प्राप्त करें",
		"geminiApiKey": "Gemini API कुंजी",
		"getGeminiApiKey": "Gemini API कुंजी प्राप्त करें",
		"openAiApiKey": "OpenAI API कुंजी",
		"openAiBaseUrl": "बेस URL",
		"getOpenAiApiKey": "OpenAI API कुंजी प्राप्त करें",
		"mistralApiKey": "Mistral API कुंजी",
		"getMistralApiKey": "Mistral / Codestral API कुंजी प्राप्त करें",
		"codestralBaseUrl": "Codestral बेस URL (वैकल्पिक)",
		"codestralBaseUrlDesc": "Codestral मॉडल के लिए वैकल्पिक URL सेट करें।",
		"awsCredentials": "AWS क्रेडेंशियल्स",
		"awsProfile": "AWS प्रोफाइल",
		"awsProfileName": "AWS प्रोफाइल नाम",
		"awsAccessKey": "AWS एक्सेस कुंजी",
		"awsSecretKey": "AWS सीक्रेट कुंजी",
		"awsSessionToken": "AWS सत्र टोकन",
		"awsRegion": "AWS क्षेत्र",
		"awsCrossRegion": "क्रॉस-क्षेत्र अनुमान का उपयोग करें",
		"vscodeLmModel": "भाषा मॉडल",
		"vscodeLmWarning": "नोट: यह एक बहुत ही प्रायोगिक एकीकरण है और प्रदाता समर्थन भिन्न होगा। यदि आपको किसी मॉडल के समर्थित न होने की त्रुटि मिलती है, तो यह प्रदाता की ओर से एक समस्या है।",
		"googleCloudSetup": {
			"title": "Google Cloud Vertex AI का उपयोग करने के लिए, आपको आवश्यकता है:",
			"step1": "1. Google Cloud खाता बनाएं, Vertex AI API सक्षम करें और वांछित Claude मॉडल सक्षम करें।",
			"step2": "2. Google Cloud CLI इंस्टॉल करें और एप्लिकेशन डिफ़ॉल्ट क्रेडेंशियल्स कॉन्फ़िगर करें।",
			"step3": "3. या क्रेडेंशियल्स के साथ एक सर्विस अकाउंट बनाएं।"
		},
		"googleCloudCredentials": "Google Cloud क्रेडेंशियल्स",
		"googleCloudKeyFile": "Google Cloud कुंजी फ़ाइल पथ",
		"googleCloudProjectId": "Google Cloud प्रोजेक्ट ID",
		"googleCloudRegion": "Google Cloud क्षेत्र",
		"lmStudio": {
			"baseUrl": "बेस URL (वैकल्पिक)",
			"modelId": "मॉडल ID",
			"speculativeDecoding": "स्पेक्युलेटिव डिकोडिंग सक्षम करें",
			"draftModelId": "ड्राफ्ट मॉडल ID",
			"draftModelDesc": "स्पेक्युलेटिव डिकोडिंग के सही काम करने के लिए ड्राफ्ट मॉडल को समान मॉडल परिवार से होना चाहिए।",
			"selectDraftModel": "ड्राफ्ट मॉडल चुनें",
			"noModelsFound": "कोई ड्राफ्ट मॉडल नहीं मिला। कृपया सुनिश्चित करें कि LM Studio सर्वर मोड सक्षम के साथ चल रहा है।",
			"description": "LM Studio आपको अपने कंप्यूटर पर स्थानीय रूप से मॉडल चलाने की अनुमति देता है। आरंभ करने के निर्देशों के लिए, उनकी <a>क्विकस्टार्ट गाइड</a> देखें। आपको इस एक्सटेंशन के साथ उपयोग करने के लिए LM Studio की <b>स्थानीय सर्वर</b> सुविधा भी शुरू करनी होगी। <span>नोट:</span> Kilo Code जटिल प्रॉम्प्ट्स का उपयोग करता है और Claude मॉडल के साथ सबसे अच्छा काम करता है। कम क्षमता वाले मॉडल अपेक्षित रूप से काम नहीं कर सकते हैं।"
		},
		"ollama": {
			"baseUrl": "बेस URL (वैकल्पिक)",
			"modelId": "मॉडल ID",
			"description": "Ollama आपको अपने कंप्यूटर पर स्थानीय रूप से मॉडल चलाने की अनुमति देता है। आरंभ करने के निर्देशों के लिए, उनकी क्विकस्टार्ट गाइड देखें।",
			"warning": "नोट: Kilo Code जटिल प्रॉम्प्ट्स का उपयोग करता है और Claude मॉडल के साथ सबसे अच्छा काम करता है। कम क्षमता वाले मॉडल अपेक्षित रूप से काम नहीं कर सकते हैं।"
		},
		"unboundApiKey": "Unbound API कुंजी",
		"getUnboundApiKey": "Unbound API कुंजी प्राप्त करें",
		"humanRelay": {
			"description": "कोई API कुंजी आवश्यक नहीं है, लेकिन उपयोगकर्ता को वेब चैट AI में जानकारी कॉपी और पेस्ट करने में मदद करनी होगी।",
			"instructions": "उपयोग के दौरान, एक डायलॉग बॉक्स पॉप अप होगा और वर्तमान संदेश स्वचालित रूप से क्लिपबोर्ड पर कॉपी हो जाएगा। आपको इन्हें AI के वेब संस्करणों (जैसे ChatGPT या Claude) में पेस्ट करना होगा, फिर AI की प्रतिक्रिया को डायलॉग बॉक्स में वापस कॉपी करें और पुष्टि बटन पर क्लिक करें।"
		},
		"openRouter": {
			"providerRouting": {
				"title": "OpenRouter प्रदाता रूटिंग",
				"description": "OpenRouter आपके मॉडल के लिए सर्वोत्तम उपलब्ध प्रदाताओं को अनुरोध भेजता है। डिफ़ॉल्ट रूप से, अपटाइम को अधिकतम करने के लिए अनुरोधों को शीर्ष प्रदाताओं के बीच संतुलित किया जाता है। हालांकि, आप इस मॉडल के लिए उपयोग करने के लिए एक विशिष्ट प्रदाता चुन सकते हैं।",
				"learnMore": "प्रदाता रूटिंग के बारे में अधिक जानें"
			}
		},
		"customModel": {
			"capabilities": "अपने कस्टम OpenAI-संगत मॉडल के लिए क्षमताओं और मूल्य निर्धारण को कॉन्फ़िगर करें। मॉडल क्षमताओं को निर्दिष्ट करते समय सावधान रहें, क्योंकि वे Kilo Code के प्रदर्शन को प्रभावित कर सकती हैं।",
			"maxTokens": {
				"label": "अधिकतम आउटपुट टोकन",
				"description": "मॉडल एक प्रतिक्रिया में अधिकतम कितने टोकन जनरेट कर सकता है। (सर्वर को अधिकतम टोकन सेट करने की अनुमति देने के लिए -1 निर्दिष्ट करें।)"
			},
			"contextWindow": {
				"label": "संदर्भ विंडो आकार",
				"description": "कुल टोकन (इनपुट + आउटपुट) जो मॉडल प्रोसेस कर सकता है।"
			},
			"imageSupport": {
				"label": "छवि समर्थन",
				"description": "क्या यह मॉडल छवियों को प्रोसेस और समझने में सक्षम है?"
			},
			"computerUse": {
				"label": "कंप्यूटर उपयोग",
				"description": "क्या यह मॉडल ब्राउज़र के साथ इंटरैक्ट करने में सक्षम है? (उदा. Claude 3.7 Sonnet)।"
			},
			"promptCache": {
				"label": "प्रॉम्प्ट कैशिंग",
				"description": "क्या यह मॉडल प्रॉम्प्ट्स को कैश करने में सक्षम है?"
			},
			"pricing": {
				"input": {
					"label": "इनपुट मूल्य",
					"description": "इनपुट/प्रॉम्प्ट में प्रति मिलियन टोकन की लागत। यह मॉडल को संदर्भ और निर्देश भेजने की लागत को प्रभावित करता है।"
				},
				"output": {
					"label": "आउटपुट मूल्य",
					"description": "मॉडल की प्रतिक्रिया में प्रति मिलियन टोकन की लागत। यह जनरेट की गई सामग्री और पूर्णताओं की लागत को प्रभावित करता है।"
				},
				"cacheReads": {
					"label": "कैश रीड्स मूल्य",
					"description": "कैश से पढ़ने के लिए प्रति मिलियन टोकन की लागत। यह वह मूल्य है जो कैश की गई प्रतिक्रिया प्राप्त करने पर लगाया जाता है।"
				},
				"cacheWrites": {
					"label": "कैश राइट्स मूल्य",
					"description": "कैश में लिखने के लिए प्रति मिलियन टोकन की लागत। यह वह मूल्य है जो पहली बार प्रॉम्प्ट को कैश करने पर लगाया जाता है।"
				}
			},
			"resetDefaults": "डिफ़ॉल्ट पर रीसेट करें"
		}
	},
	"browser": {
		"enable": {
			"label": "ब्राउज़र टूल सक्षम करें",
			"description": "जब सक्षम होता है, तो Kilo Code कंप्यूटर उपयोग का समर्थन करने वाले मॉडल का उपयोग करते समय वेबसाइटों के साथ बातचीत करने के लिए ब्राउज़र का उपयोग कर सकता है।"
		},
		"viewport": {
			"label": "व्यूपोर्ट आकार",
			"description": "ब्राउज़र इंटरैक्शन के लिए व्यूपोर्ट आकार चुनें। यह वेबसाइटों के प्रदर्शन और उनके साथ बातचीत को प्रभावित करता है।",
			"options": {
				"largeDesktop": "बड़ा डेस्कटॉप (1280x800)",
				"smallDesktop": "छोटा डेस्कटॉप (900x600)",
				"tablet": "टैबलेट (768x1024)",
				"mobile": "मोबाइल (360x640)"
			}
		},
		"screenshotQuality": {
			"label": "स्क्रीनशॉट गुणवत्ता",
			"description": "ब्राउज़र स्क्रीनशॉट की WebP गुणवत्ता समायोजित करें। उच्च मान स्पष्ट स्क्रीनशॉट प्रदान करते हैं लेकिन token उपयोग बढ़ाते हैं।"
		},
		"remote": {
			"label": "दूरस्थ ब्राउज़र कनेक्शन का उपयोग करें",
			"description": "रिमोट डीबगिंग सक्षम के साथ चल रहे Chrome ब्राउज़र से कनेक्ट करें (--remote-debugging-port=9222)।",
			"urlPlaceholder": "कस्टम URL (उदा. http://localhost:9222)",
			"testButton": "कनेक्शन का परीक्षण करें",
			"testingButton": "परीक्षण हो रहा है...",
			"instructions": "DevTools प्रोटोकॉल होस्ट पता दर्ज करें या Chrome स्थानीय इंस्टेंस स्वतः खोजने के लिए खाली छोड़ दें। टेस्ट कनेक्शन बटन यदि प्रदान किया गया है तो कस्टम URL का प्रयास करेगा, या यदि फ़ील्ड खाली है तो स्वतः खोज करेगा।"
		}
	},
	"checkpoints": {
		"enable": {
			"label": "स्वचालित चेकपॉइंट सक्षम करें",
			"description": "जब सक्षम होता है, तो Kilo Code कार्य निष्पादन के दौरान स्वचालित रूप से चेकपॉइंट बनाएगा, जिससे परिवर्तनों की समीक्षा करना या पहले की स्थितियों पर वापस जाना आसान हो जाएगा।"
		}
	},
	"notifications": {
		"sound": {
			"label": "ध्वनि प्रभाव सक्षम करें",
			"description": "जब सक्षम होता है, तो Kilo Code सूचनाओं और घटनाओं के लिए ध्वनि प्रभाव चलाएगा।",
			"volumeLabel": "वॉल्यूम"
		},
		"tts": {
			"label": "टेक्स्ट-टू-स्पीच सक्षम करें",
			"description": "जब सक्षम होता है, तो Kilo Code टेक्स्ट-टू-स्पीच का उपयोग करके अपनी प्रतिक्रियाओं को बोलकर पढ़ेगा।",
			"speedLabel": "गति"
		}
	},
	"contextManagement": {
		"description": "AI के संदर्भ विंडो में शामिल जानकारी को नियंत्रित करें, जो token उपयोग और प्रतिक्रिया गुणवत्ता को प्रभावित करता है",
		"openTabs": {
			"label": "खुले टैब संदर्भ सीमा",
			"description": "संदर्भ में शामिल करने के लिए VSCode खुले टैब की अधिकतम संख्या। उच्च मान अधिक संदर्भ प्रदान करते हैं लेकिन token उपयोग बढ़ाते हैं।"
		},
		"workspaceFiles": {
			"label": "वर्कस्पेस फाइल संदर्भ सीमा",
			"description": "वर्तमान कार्य निर्देशिका विवरण में शामिल करने के लिए फाइलों की अधिकतम संख्या। उच्च मान अधिक संदर्भ प्रदान करते हैं लेकिन token उपयोग बढ़ाते हैं।"
		},
		"rooignore": {
			"label": "सूचियों और खोजों में .kilocodeignore फाइलें दिखाएँ",
			"description": "जब सक्षम होता है, .kilocodeignore में पैटर्न से मेल खाने वाली फाइलें लॉक प्रतीक के साथ सूचियों में दिखाई जाएंगी। जब अक्षम होता है, ये फाइलें फाइल सूचियों और खोजों से पूरी तरह छिपा दी जाएंगी।"
		},
		"maxReadFile": {
			"label": "फ़ाइल पढ़ने का स्वचालित काटने की सीमा",
			"description": "जब मॉडल प्रारंभ/अंत मान नहीं देता है, तो Roo इतनी पंक्तियाँ पढ़ता है। यदि यह संख्या फ़ाइल की कुल पंक्तियों से कम है, तो Roo कोड परिभाषाओं का पंक्ति क्रमांक इंडेक्स बनाता है। विशेष मामले: -1 Roo को पूरी फ़ाइल पढ़ने का निर्देश देता है (इंडेक्सिंग के बिना), और 0 कोई पंक्ति न पढ़ने और न्यूनतम संदर्भ के लिए केवल पंक्ति इंडेक्स प्रदान करने का निर्देश देता है। कम मान प्रारंभिक संदर्भ उपयोग को कम करते हैं, जो बाद में सटीक पंक्ति श्रेणी पढ़ने की अनुमति देता है। स्पष्ट प्रारंभ/अंत अनुरोध इस सेटिंग से सीमित नहीं हैं।",
			"lines": "पंक्तियाँ",
			"always_full_read": "हमेशा पूरी फ़ाइल पढ़ें"
		}
	},
	"terminal": {
		"outputLineLimit": {
			"label": "टर्मिनल आउटपुट सीमा",
			"description": "कमांड निष्पादित करते समय टर्मिनल आउटपुट में शामिल करने के लिए पंक्तियों की अधिकतम संख्या। पार होने पर पंक्तियाँ मध्य से हटा दी जाएंगी, token बचाते हुए।"
		},
		"shellIntegrationTimeout": {
			"label": "टर्मिनल शेल एकीकरण टाइमआउट",
			"description": "कमांड निष्पादित करने से पहले शेल एकीकरण के आरंभ होने के लिए प्रतीक्षा का अधिकतम समय। लंबे शेल स्टार्टअप समय वाले उपयोगकर्ताओं के लिए, यदि आप टर्मिनल में \"Shell Integration Unavailable\" त्रुटियाँ देखते हैं तो इस मान को बढ़ाने की आवश्यकता हो सकती है।"
		}
	},
	"advanced": {
		"rateLimit": {
			"label": "दर सीमा",
			"description": "API अनुरोधों के बीच न्यूनतम समय।"
		},
		"diff": {
			"label": "diffs के माध्यम से संपादन सक्षम करें",
			"description": "जब सक्षम होता है, Kilo Code फाइलों को तेजी से संपादित कर सकेगा और स्वचालित रूप से काटे गए पूर्ण-फाइल लेखन को अस्वीकार करेगा। नवीनतम Claude 3.7 Sonnet मॉडल के साथ सबसे अच्छा काम करता है।",
			"strategy": {
				"label": "Diff रणनीति",
				"options": {
					"standard": "मानक (एकल ब्लॉक)",
					"multiBlock": "प्रायोगिक: मल्टी-ब्लॉक diff",
					"unified": "प्रायोगिक: एकीकृत diff"
				},
				"descriptions": {
					"standard": "मानक diff रणनीति एक समय में एक कोड ब्लॉक पर परिवर्तन लागू करती है।",
					"unified": "एकीकृत diff रणनीति diffs लागू करने के लिए कई दृष्टिकोण लेती है और सर्वोत्तम दृष्टिकोण चुनती है।",
					"multiBlock": "मल्टी-ब्लॉक diff रणनीति एक अनुरोध में एक फाइल में कई कोड ब्लॉक अपडेट करने की अनुमति देती है।"
				}
			},
			"matchPrecision": {
				"label": "मिलान सटीकता",
				"description": "यह स्लाइडर नियंत्रित करता है कि diffs लागू करते समय कोड अनुभागों को कितनी सटीकता से मेल खाना चाहिए। निम्न मान अधिक लचीले मिलान की अनुमति देते हैं लेकिन गलत प्रतिस्थापन का जोखिम बढ़ाते हैं। 100% से नीचे के मानों का उपयोग अत्यधिक सावधानी के साथ करें।"
			}
		}
	},
	"experimental": {
		"warning": "⚠️",
		"DIFF_STRATEGY_UNIFIED": {
			"name": "प्रायोगिक एकीकृत diff रणनीति का उपयोग करें",
			"description": "प्रायोगिक एकीकृत diff रणनीति सक्षम करें। यह रणनीति मॉडल त्रुटियों के कारण पुनः प्रयासों की संख्या को कम कर सकती है, लेकिन अप्रत्याशित व्यवहार या गलत संपादन का कारण बन सकती है। केवल तभी सक्षम करें जब आप जोखिमों को समझते हों और सभी परिवर्तनों की सावधानीपूर्वक समीक्षा करने के लिए तैयार हों।"
		},
		"SEARCH_AND_REPLACE": {
			"name": "प्रायोगिक खोज और प्रतिस्थापन उपकरण का उपयोग करें",
			"description": "प्रायोगिक खोज और प्रतिस्थापन उपकरण सक्षम करें, जो Kilo Code को एक अनुरोध में खोज शब्द के कई उदाहरणों को बदलने की अनुमति देता है।"
		},
		"INSERT_BLOCK": {
			"name": "प्रायोगिक सामग्री सम्मिलित करने के उपकरण का उपयोग करें",
			"description": "प्रायोगिक सामग्री सम्मिलित करने के उपकरण को सक्षम करें, जो Kilo Code को diff बनाए बिना विशिष्ट लाइन नंबरों पर सामग्री सम्मिलित करने की अनुमति देता है।"
		},
		"POWER_STEERING": {
			"name": "प्रायोगिक \"पावर स्टीयरिंग\" मोड का उपयोग करें",
			"description": "जब सक्षम किया जाता है, तो Kilo Code मॉडल को उसके वर्तमान मोड परिभाषा के विवरण के बारे में अधिक बार याद दिलाएगा। इससे भूमिका परिभाषाओं और कस्टम निर्देशों के प्रति अधिक मजबूत अनुपालन होगा, लेकिन प्रति संदेश अधिक token का उपयोग होगा।"
		},
		"MULTI_SEARCH_AND_REPLACE": {
			"name": "प्रायोगिक मल्टी ब्लॉक diff उपकरण का उपयोग करें",
			"description": "जब सक्षम किया जाता है, तो Kilo Code मल्टी ब्लॉक diff उपकरण का उपयोग करेगा। यह एक अनुरोध में फ़ाइल में कई कोड ब्लॉक अपडेट करने का प्रयास करेगा।"
		}
	},
	"temperature": {
		"useCustom": "कस्टम तापमान का उपयोग करें",
		"description": "मॉडल की प्रतिक्रियाओं में यादृच्छिकता को नियंत्रित करता है।",
		"rangeDescription": "उच्च मान आउटपुट को अधिक यादृच्छिक बनाते हैं, निम्न मान इसे अधिक निर्धारित बनाते हैं।"
	},
	"modelInfo": {
		"supportsImages": "छवियों का समर्थन करता है",
		"noImages": "छवियों का समर्थन नहीं करता है",
		"supportsComputerUse": "कंप्यूटर उपयोग का समर्थन करता है",
		"noComputerUse": "कंप्यूटर उपयोग का समर्थन नहीं करता है",
		"supportsPromptCache": "प्रॉम्प्ट कैशिंग का समर्थन करता है",
		"noPromptCache": "प्रॉम्प्ट कैशिंग का समर्थन नहीं करता है",
		"maxOutput": "अधिकतम आउटपुट",
		"inputPrice": "इनपुट मूल्य",
		"outputPrice": "आउटपुट मूल्य",
		"cacheReadsPrice": "कैश रीड्स मूल्य",
		"cacheWritesPrice": "कैश राइट्स मूल्य",
		"enableStreaming": "स्ट्रीमिंग सक्षम करें",
		"enableR1Format": "R1 मॉडल पैरामीटर सक्षम करें",
		"enableR1FormatTips": "QWQ जैसी R1 मॉडलों का उपयोग करते समय इसे सक्षम करना आवश्यक है, ताकि 400 त्रुटि से बचा जा सके",
		"useAzure": "Azure का उपयोग करें",
		"azureApiVersion": "Azure API संस्करण सेट करें",
		"gemini": {
			"freeRequests": "* प्रति मिनट {{count}} अनुरोधों तक मुफ्त। उसके बाद, बिलिंग प्रॉम्प्ट आकार पर निर्भर करती है।",
			"pricingDetails": "अधिक जानकारी के लिए, मूल्य निर्धारण विवरण देखें।"
		}
	},
	"modelPicker": {
		"automaticFetch": "एक्सटेंशन <serviceLink>{{serviceName}}</serviceLink> पर उपलब्ध मॉडलों की नवीनतम सूची स्वचालित रूप से प्राप्त करता है। यदि आप अनिश्चित हैं कि कौन सा मॉडल चुनना है, तो Kilo Code <defaultModelLink>{{defaultModelId}}</defaultModelLink> के साथ सबसे अच्छा काम करता है। आप वर्तमान में उपलब्ध निःशुल्क विकल्पों के लिए \"free\" भी खोज सकते हैं।",
		"label": "मॉडल",
		"searchPlaceholder": "खोजें",
		"noMatchFound": "कोई मिलान नहीं मिला",
		"useCustomModel": "कस्टम उपयोग करें: {{modelId}}"
	},
	"footer": {
		"feedback": "यदि आपके कोई प्रश्न या प्रतिक्रिया है, तो <githubLink>github.com/Kilo-Org/kilocode</githubLink> पर एक मुद्दा खोलने या <redditLink>reddit.com/r/kilocode</redditLink> या <discordLink>discord.gg/fxrhCFGhkP</discordLink> में शामिल होने में संकोच न करें",
		"version": "Kilo Code v{{version}}",
		"telemetry": {
			"label": "गुमनाम त्रुटि और उपयोग रिपोर्टिंग की अनुमति दें",
			"description": "गुमनाम उपयोग डेटा और त्रुटि रिपोर्ट भेजकर Kilo Code को बेहतर बनाने में मदद करें। कोड, प्रॉम्प्ट, या व्यक्तिगत जानकारी कभी भी नहीं भेजी जाती है। अधिक विवरण के लिए हमारी गोपनीयता नीति देखें।"
		},
		"settings": {
			"import": "इम्पोर्ट",
			"export": "एक्सपोर्ट",
			"reset": "रीसेट करें"
		}
	},
	"thinkingBudget": {
		"maxTokens": "अधिकतम tokens",
		"maxThinkingTokens": "अधिकतम thinking tokens"
	},
	"validation": {
		"apiKey": "आपको एक मान्य API कुंजी प्रदान करनी होगी।",
		"awsRegion": "AWS Bedrock का उपयोग करने के लिए आपको एक क्षेत्र चुनना होगा।",
		"googleCloud": "आपको एक मान्य Google Cloud प्रोजेक्ट ID और क्षेत्र प्रदान करना होगा।",
		"modelId": "आपको एक मान्य मॉडल ID प्रदान करनी होगी।",
		"modelSelector": "आपको एक मान्य मॉडल चयनकर्ता प्रदान करना होगा।",
		"openAi": "आपको एक मान्य बेस URL, API कुंजी और मॉडल ID प्रदान करनी होगी।",
		"arn": {
			"invalidFormat": "अमान्य ARN प्रारूप। कृपया प्रारूप आवश्यकताएं जांचें।",
			"regionMismatch": "चेतावनी: आपके ARN में क्षेत्र ({{arnRegion}}) आपके चयनित क्षेत्र ({{region}}) से मेल नहीं खाता। इससे पहुंच संबंधी समस्याएं हो सकती हैं। प्रदाता ARN से क्षेत्र का उपयोग करेगा।"
		},
		"modelAvailability": "आपके द्वारा प्रदान की गई मॉडल ID ({{modelId}}) उपलब्ध नहीं है। कृपया कोई अन्य मॉडल चुनें।"
	},
	"placeholders": {
		"apiKey": "API कुंजी दर्ज करें...",
		"profileName": "प्रोफ़ाइल नाम दर्ज करें",
		"accessKey": "एक्सेस कुंजी दर्ज करें...",
		"secretKey": "गुप्त कुंजी दर्ज करें...",
		"sessionToken": "सत्र टोकन दर्ज करें...",
		"credentialsJson": "क्रेडेंशियल्स JSON दर्ज करें...",
		"keyFilePath": "कुंजी फ़ाइल पथ दर्ज करें...",
		"projectId": "प्रोजेक्ट ID दर्ज करें...",
		"customArn": "ARN दर्ज करें (उदा. arn:aws:bedrock:us-east-1:123456789012:foundation-model/my-model)",
		"baseUrl": "बेस URL दर्ज करें...",
		"modelId": {
			"lmStudio": "उदा. meta-llama-3.1-8b-instruct",
			"lmStudioDraft": "उदा. lmstudio-community/llama-3.2-1b-instruct",
			"ollama": "उदा. llama3.1"
		},
		"numbers": {
			"maxTokens": "उदा. 4096",
			"contextWindow": "उदा. 128000",
			"inputPrice": "उदा. 0.0001",
			"outputPrice": "उदा. 0.0002",
			"cacheWritePrice": "उदा. 0.00005"
		}
	},
	"defaults": {
		"ollamaUrl": "डिफ़ॉल्ट: http://localhost:11434",
		"lmStudioUrl": "डिफ़ॉल्ट: http://localhost:1234",
		"geminiUrl": "डिफ़ॉल्ट: https://generativelanguage.googleapis.com"
	},
	"labels": {
		"customArn": "कस्टम ARN",
		"useCustomArn": "कस्टम ARN का उपयोग करें..."
	}
}<|MERGE_RESOLUTION|>--- conflicted
+++ resolved
@@ -36,15 +36,11 @@
 		"description": "Kilo Code को अनुमोदन की आवश्यकता के बिना स्वचालित रूप से ऑपरेशन करने की अनुमति दें। इन सेटिंग्स को केवल तभी सक्षम करें जब आप AI पर पूरी तरह से भरोसा करते हों और संबंधित सुरक्षा जोखिमों को समझते हों।",
 		"readOnly": {
 			"label": "केवल पढ़ने वाले ऑपरेशन हमेशा अनुमोदित करें",
-<<<<<<< HEAD
-			"description": "जब सक्षम होता है, तो Kilo Code आपके अनुमोदित बटन पर क्लिक किए बिना स्वचालित रूप से निर्देशिका सामग्री देखेगा और फाइलें पढ़ेगा।"
-=======
-			"description": "जब सक्षम होता है, तो Roo आपके अनुमोदित बटन पर क्लिक किए बिना स्वचालित रूप से निर्देशिका सामग्री देखेगा और फाइलें पढ़ेगा।",
+			"description": "जब सक्षम होता है, तो Kilo Code आपके अनुमोदित बटन पर क्लिक किए बिना स्वचालित रूप से निर्देशिका सामग्री देखेगा और फाइलें पढ़ेगा।",
 			"outsideWorkspace": {
 				"label": "वर्कस्पेस के बाहर की फाइलें शामिल करें",
-				"description": "Roo को अनुमोदन की आवश्यकता के बिना वर्तमान वर्कस्पेस के बाहर की फाइलें पढ़ने की अनुमति दें।"
+				"description": "Kilo Code को अनुमोदन की आवश्यकता के बिना वर्तमान वर्कस्पेस के बाहर की फाइलें पढ़ने की अनुमति दें।"
 			}
->>>>>>> 0949556b
 		},
 		"write": {
 			"label": "लिखने वाले ऑपरेशन हमेशा अनुमोदित करें",
@@ -52,7 +48,7 @@
 			"delayLabel": "लिखने के बाद विलंब ताकि डायग्नोस्टिक संभावित समस्याओं का पता लगा सकें",
 			"outsideWorkspace": {
 				"label": "वर्कस्पेस के बाहर की फाइलें शामिल करें",
-				"description": "Roo को अनुमोदन की आवश्यकता के बिना वर्तमान वर्कस्पेस के बाहर फाइलें बनाने और संपादित करने की अनुमति दें।"
+				"description": "Kilo Code को अनुमोदन की आवश्यकता के बिना वर्तमान वर्कस्पेस के बाहर फाइलें बनाने और संपादित करने की अनुमति दें।"
 			}
 		},
 		"browser": {
@@ -282,7 +278,7 @@
 		},
 		"maxReadFile": {
 			"label": "फ़ाइल पढ़ने का स्वचालित काटने की सीमा",
-			"description": "जब मॉडल प्रारंभ/अंत मान नहीं देता है, तो Roo इतनी पंक्तियाँ पढ़ता है। यदि यह संख्या फ़ाइल की कुल पंक्तियों से कम है, तो Roo कोड परिभाषाओं का पंक्ति क्रमांक इंडेक्स बनाता है। विशेष मामले: -1 Roo को पूरी फ़ाइल पढ़ने का निर्देश देता है (इंडेक्सिंग के बिना), और 0 कोई पंक्ति न पढ़ने और न्यूनतम संदर्भ के लिए केवल पंक्ति इंडेक्स प्रदान करने का निर्देश देता है। कम मान प्रारंभिक संदर्भ उपयोग को कम करते हैं, जो बाद में सटीक पंक्ति श्रेणी पढ़ने की अनुमति देता है। स्पष्ट प्रारंभ/अंत अनुरोध इस सेटिंग से सीमित नहीं हैं।",
+			"description": "जब मॉडल प्रारंभ/अंत मान नहीं देता है, तो Kilo Code इतनी पंक्तियाँ पढ़ता है। यदि यह संख्या फ़ाइल की कुल पंक्तियों से कम है, तो Kilo Code कोड परिभाषाओं का पंक्ति क्रमांक इंडेक्स बनाता है। विशेष मामले: -1 Kilo Code को पूरी फ़ाइल पढ़ने का निर्देश देता है (इंडेक्सिंग के बिना), और 0 कोई पंक्ति न पढ़ने और न्यूनतम संदर्भ के लिए केवल पंक्ति इंडेक्स प्रदान करने का निर्देश देता है। कम मान प्रारंभिक संदर्भ उपयोग को कम करते हैं, जो बाद में सटीक पंक्ति श्रेणी पढ़ने की अनुमति देता है। स्पष्ट प्रारंभ/अंत अनुरोध इस सेटिंग से सीमित नहीं हैं।",
 			"lines": "पंक्तियाँ",
 			"always_full_read": "हमेशा पूरी फ़ाइल पढ़ें"
 		}
