--- conflicted
+++ resolved
@@ -36,17 +36,12 @@
 		"title": "Instruções personalizadas específicas do modo (opcional)",
 		"resetToDefault": "Restaurar para padrão",
 		"description": "Adicione diretrizes comportamentais específicas para o modo {{modeName}}.",
-		"loadFromFile": "Instruções personalizadas específicas para o modo {{modeName}} também podem ser carregadas da pasta <span>.roo/rules-{{modeSlug}}/</span> no seu espaço de trabalho (.roorules-{{modeSlug}} e .clinerules-{{modeSlug}} estão obsoletos e deixarão de funcionar em breve)."
+		"loadFromFile": "Instruções personalizadas específicas para o modo {{modeName}} também podem ser carregadas da pasta <span>.kilocode/rules-{{modeSlug}}/</span> no seu espaço de trabalho (.kilocoderules-{{modeSlug}} está obsoleto e deixará de funcionar em breve)."
 	},
 	"globalCustomInstructions": {
 		"title": "Instruções personalizadas para todos os modos",
-<<<<<<< HEAD
 		"description": "Estas instruções se aplicam a todos os modos. Elas fornecem um conjunto base de comportamentos que podem ser aprimorados por instruções específicas do modo abaixo.\nSe você desejar que o Kilo Code pense e fale em um idioma diferente do idioma de exibição do seu editor ({{language}}), você pode especificá-lo aqui.",
-		"loadFromFile": "As instruções também podem ser carregadas de .clinerules no seu espaço de trabalho."
-=======
-		"description": "Estas instruções se aplicam a todos os modos. Elas fornecem um conjunto base de comportamentos que podem ser aprimorados por instruções específicas do modo abaixo.\nSe você desejar que o Roo pense e fale em um idioma diferente do idioma de exibição do seu editor ({{language}}), você pode especificá-lo aqui.",
-		"loadFromFile": "As instruções também podem ser carregadas da pasta <span>.roo/rules/</span> no seu espaço de trabalho (.roorules e .clinerules estão obsoletos e deixarão de funcionar em breve)."
->>>>>>> 91f4a862
+		"loadFromFile": "As instruções também podem ser carregadas da pasta <span>.kilo-code/rules/</span> no seu espaço de trabalho (.kilocoderules está obsoleto e deixará de funcionar em breve)."
 	},
 	"systemPrompt": {
 		"preview": "Visualizar prompt do sistema",
@@ -67,11 +62,7 @@
 		"types": {
 			"ENHANCE": {
 				"label": "Aprimorar Prompt",
-<<<<<<< HEAD
-				"description": "Use prompt enhancement to get tailored suggestions or improvements for your inputs. This ensures Kilo Code understands your intent and provides the best possible responses. Available via the ✨ icon in chat."
-=======
 				"description": "Use o aprimoramento de prompt para obter sugestões ou melhorias personalizadas para suas entradas. Isso garante que o Roo entenda sua intenção e forneça as melhores respostas possíveis. Disponível através do ícone ✨ no chat."
->>>>>>> 91f4a862
 			},
 			"EXPLAIN": {
 				"label": "Explicar Código",
