{
	"welcome": {
		"greeting": "O que o Kilo Code pode fazer por você?",
		"introText": "Fui treinado nos modelos de IA mais rápidos disponíveis e estou pronto para gerar código para você em velocidade máxima!",
		"ctaButton": "Experimente o Kilo Code gratuitamente",
		"manualModeButton": "Use sua própria chave de API"
	},
	"lowCreditWarning": {
		"addCredit": "Adicionar crédito",
		"lowBalance": "Seu saldo do Kilo Code está baixo"
	},
	"notifications": {
		"toolRequest": "Solicitação de ferramenta aguardando aprovação",
		"browserAction": "Ação do navegador aguardando aprovação",
		"command": "Comando aguardando aprovação"
	},
	"settings": {
		"sections": {
			"mcp": "Servidores MCP"
		}
	},
	"chat": {
		"condense": {
			"wantsToCondense": "Kilo Code quer condensar sua conversa",
			"condenseConversation": "Condensar Conversa"
		}
	},
	"newTaskPreview": {
		"task": "Tarefa"
	},
<<<<<<< HEAD
	"autocompleteApiConfig": {
		"title": "Configuração da API de autocompletar",
		"description": "Configure qual configuração de API usar para a funcionalidade de autocompletar.",
		"fieldLabel": "Configuração da API de autocompletar",
		"fieldDescription": "Selecione uma configuração específica de API para autocompletar. Apenas certos modelos são bons em autocompletar código.",
		"learnMore": "Saiba mais",
		"useCurrentConfig": "Usar configuração atual da API"
=======
	"profile": {
		"dashboard": "Painel",
		"logOut": "Sair",
		"currentBalance": "SALDO ATUAL",
		"loading": "Carregando...",
		"signUp": {
			"title": "Cadastre-se no Kilo Code",
			"description": "Cadastrar-se no Kilo Code oferece créditos gratuitos para começar. Use seus créditos para explorar nossos recursos, experimentar os modelos mais recentes e melhores, e vivenciar os benefícios do Kilo Code sem compromisso.",
			"termsAndPrivacy": "Ao continuar, você concorda com os <termsLink>Termos de Serviço</termsLink> e a <privacyLink>Política de Privacidade.</privacyLink>"
		}
>>>>>>> 17154292
	}
}<|MERGE_RESOLUTION|>--- conflicted
+++ resolved
@@ -28,7 +28,6 @@
 	"newTaskPreview": {
 		"task": "Tarefa"
 	},
-<<<<<<< HEAD
 	"autocompleteApiConfig": {
 		"title": "Configuração da API de autocompletar",
 		"description": "Configure qual configuração de API usar para a funcionalidade de autocompletar.",
@@ -36,7 +35,7 @@
 		"fieldDescription": "Selecione uma configuração específica de API para autocompletar. Apenas certos modelos são bons em autocompletar código.",
 		"learnMore": "Saiba mais",
 		"useCurrentConfig": "Usar configuração atual da API"
-=======
+	},
 	"profile": {
 		"dashboard": "Painel",
 		"logOut": "Sair",
@@ -47,6 +46,5 @@
 			"description": "Cadastrar-se no Kilo Code oferece créditos gratuitos para começar. Use seus créditos para explorar nossos recursos, experimentar os modelos mais recentes e melhores, e vivenciar os benefícios do Kilo Code sem compromisso.",
 			"termsAndPrivacy": "Ao continuar, você concorda com os <termsLink>Termos de Serviço</termsLink> e a <privacyLink>Política de Privacidade.</privacyLink>"
 		}
->>>>>>> 17154292
 	}
 }