--- conflicted
+++ resolved
@@ -28,7 +28,6 @@
 	"newTaskPreview": {
 		"task": "Tarea"
 	},
-<<<<<<< HEAD
 	"autocompleteApiConfig": {
 		"title": "Configuración de API de autocompletado",
 		"description": "Configura qué configuración de API usar para la funcionalidad de autocompletado.",
@@ -36,7 +35,8 @@
 		"fieldDescription": "Selecciona una configuración de API específica para el autocompletado. Solo ciertos modelos son buenos para autocompletar código.",
 		"learnMore": "Más información",
 		"useCurrentConfig": "Usar la configuración de API actual"
-=======
+	},
+
 	"profile": {
 		"dashboard": "Panel de control",
 		"logOut": "Cerrar sesión",
@@ -47,6 +47,5 @@
 			"description": "Registrarte en Kilo Code te da créditos gratuitos para empezar. Usa tus créditos para explorar nuestras funciones, probar los modelos más recientes y mejores, y experimentar los beneficios de Kilo Code sin compromiso.",
 			"termsAndPrivacy": "Al continuar, aceptas los <termsLink>Términos de Servicio</termsLink> y la <privacyLink>Política de Privacidad.</privacyLink>"
 		}
->>>>>>> 17154292
 	}
 }