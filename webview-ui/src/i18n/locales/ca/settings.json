--- conflicted
+++ resolved
@@ -29,24 +29,14 @@
 		"advanced": "Avançat",
 		"experimental": "Funcions experimentals",
 		"language": "Idioma",
-<<<<<<< HEAD
 		"about": "Sobre Kilo Code",
-		"mcp": "Servidors MCP"
-=======
-		"about": "Sobre Roo Code",
 		"interface": "Interfície"
->>>>>>> 58ac098a
 	},
 	"autoApprove": {
 		"description": "Permet que Kilo Code realitzi operacions automàticament sense requerir aprovació. Activeu aquesta configuració només si confieu plenament en la IA i enteneu els riscos de seguretat associats.",
 		"readOnly": {
-<<<<<<< HEAD
-			"label": "Aprovar sempre operacions de només lectura",
+			"label": "Llegir",
 			"description": "Quan està activat, Kilo Code veurà automàticament el contingut del directori i llegirà fitxers sense que calgui fer clic al botó Aprovar.",
-=======
-			"label": "Llegir",
-			"description": "Quan està activat, Roo veurà automàticament el contingut del directori i llegirà fitxers sense que calgui fer clic al botó Aprovar.",
->>>>>>> 58ac098a
 			"outsideWorkspace": {
 				"label": "Incloure fitxers fora de l'espai de treball",
 				"description": "Permetre a Kilo Code llegir fitxers fora de l'espai de treball actual sense requerir aprovació."
@@ -489,7 +479,7 @@
 	"interface": {
 		"showgreeting": {
 			"label": "Mostrar missatge de benvinguda",
-			"description": "Quan està activat, Roo mostrarà un missatge de benvinguda i introducció."
+			"description": "Quan està activat, Kilo Code mostrarà un missatge de benvinguda i introducció."
 		}
 	}
 }