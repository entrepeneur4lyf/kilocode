{
	"title": "Podpowiedzi",
	"done": "Gotowe",
	"modes": {
		"title": "Tryby",
		"createNewMode": "Utwórz nowy tryb",
		"editModesConfig": "Edytuj konfigurację trybów",
		"editGlobalModes": "Edytuj tryby globalne",
		"editProjectModes": "Edytuj tryby projektu (.kilocodemodes)",
		"createModeHelpText": "Kliknij +, aby utworzyć nowy niestandardowy tryb, lub po prostu poproś Kilo Code w czacie, aby utworzył go dla Ciebie!"
	},
	"apiConfiguration": {
		"title": "Konfiguracja API",
		"select": "Wybierz, której konfiguracji API użyć dla tego trybu"
	},
	"tools": {
		"title": "Dostępne narzędzia",
		"builtInModesText": "Narzędzia dla wbudowanych trybów nie mogą być modyfikowane",
		"editTools": "Edytuj narzędzia",
		"doneEditing": "Zakończ edycję",
		"allowedFiles": "Dozwolone pliki:",
		"toolNames": {
			"read": "Czytaj pliki",
			"edit": "Edytuj pliki",
			"browser": "Używaj przeglądarki",
			"command": "Uruchamiaj polecenia",
			"mcp": "Używaj MCP"
		}
	},
	"roleDefinition": {
		"title": "Definicja roli",
		"resetToDefault": "Przywróć domyślne",
		"description": "Zdefiniuj wiedzę specjalistyczną i osobowość Kilo Code dla tego trybu. Ten opis kształtuje, jak Kilo Code prezentuje się i podchodzi do zadań."
	},
	"customInstructions": {
		"title": "Niestandardowe instrukcje dla trybu (opcjonalne)",
		"resetToDefault": "Przywróć domyślne",
		"description": "Dodaj wytyczne dotyczące zachowania specyficzne dla trybu {{modeName}}.",
		"loadFromFile": "Niestandardowe instrukcje dla trybu {{modeName}} mogą być również ładowane z folderu <span>.roo/rules-{{modeSlug}}/</span> w Twoim obszarze roboczym (.roorules-{{modeSlug}} i .clinerules-{{modeSlug}} są przestarzałe i wkrótce przestaną działać)."
	},
	"globalCustomInstructions": {
		"title": "Niestandardowe instrukcje dla wszystkich trybów",
<<<<<<< HEAD
		"description": "Te instrukcje dotyczą wszystkich trybów. Zapewniają podstawowy zestaw zachowań, które mogą być rozszerzone przez instrukcje specyficzne dla trybów poniżej.\nJeśli chcesz, aby Kilo Code myślał i mówił w języku innym niż język wyświetlania Twojego edytora ({{language}}), możesz to określić tutaj.",
		"loadFromFile": "Instrukcje mogą być również ładowane z .clinerules w Twoim obszarze roboczym."
=======
		"description": "Te instrukcje dotyczą wszystkich trybów. Zapewniają podstawowy zestaw zachowań, które mogą być rozszerzone przez instrukcje specyficzne dla trybów poniżej.\nJeśli chcesz, aby Roo myślał i mówił w języku innym niż język wyświetlania Twojego edytora ({{language}}), możesz to określić tutaj.",
		"loadFromFile": "Instrukcje mogą być również ładowane z folderu <span>.roo/rules/</span> w Twoim obszarze roboczym (.roorules i .clinerules są przestarzałe i wkrótce przestaną działać)."
>>>>>>> 91f4a862
	},
	"systemPrompt": {
		"preview": "Podgląd podpowiedzi systemowej",
		"copy": "Kopiuj podpowiedź systemową do schowka",
		"title": "Podpowiedź systemowa (tryb {{modeName}})"
	},
	"supportPrompts": {
		"title": "Podpowiedzi pomocnicze",
		"resetPrompt": "Zresetuj podpowiedź {{promptType}} do domyślnej",
		"prompt": "Podpowiedź",
		"enhance": {
			"apiConfiguration": "Konfiguracja API",
			"apiConfigDescription": "Możesz wybrać konfigurację API, która będzie zawsze używana do ulepszania podpowiedzi, lub po prostu użyć aktualnie wybranej",
			"useCurrentConfig": "Użyj aktualnie wybranej konfiguracji API",
			"testPromptPlaceholder": "Wprowadź podpowiedź, aby przetestować ulepszenie",
			"previewButton": "Podgląd ulepszenia podpowiedzi"
		},
		"types": {
			"ENHANCE": {
				"label": "Ulepsz podpowiedź",
				"description": "Użyj ulepszenia podpowiedzi, aby uzyskać dostosowane sugestie lub ulepszenia dla swoich danych wejściowych. Zapewnia to, że Kilo Code rozumie Twoje intencje i dostarcza najlepsze możliwe odpowiedzi. Dostępne za pośrednictwem ikony ✨ w czacie."
			},
			"EXPLAIN": {
				"label": "Wyjaśnij kod",
				"description": "Uzyskaj szczegółowe wyjaśnienia fragmentów kodu, funkcji lub całych plików. Przydatne do zrozumienia złożonego kodu lub nauki nowych wzorców. Dostępne w akcjach kodu (ikona żarówki w edytorze) i w menu kontekstowym edytor (prawy przycisk myszy na wybranym kodzie)."
			},
			"FIX": {
				"label": "Napraw problemy",
				"description": "Uzyskaj pomoc w identyfikowaniu i rozwiązywaniu błędów, usterek lub problemów z jakością kodu. Zapewnia krok po kroku wskazówki do naprawy problemów. Dostępne w akcjach kodu (ikona żarówki w edytorze) i w menu kontekstowym edytor (prawy przycisk myszy na wybranym kodzie)."
			},
			"IMPROVE": {
				"label": "Ulepsz kod",
				"description": "Otrzymuj sugestie dotyczące optymalizacji kodu, lepszych praktyk i ulepszeń architektonicznych przy zachowaniu funkcjonalności. Dostępne w akcjach kodu (ikona żarówki w edytorze) i w menu kontekstowym edytor (prawy przycisk myszy na wybranym kodzie)."
			},
			"ADD_TO_CONTEXT": {
				"label": "Dodaj do kontekstu",
				"description": "Dodaj kontekst do bieżącego zadania lub rozmowy. Przydatne do dostarczania dodatkowych informacji lub wyjaśnień. Dostępne w akcjach kodu (ikona żarówki w edytorze) i w menu kontekstowym edytor (prawy przycisk myszy na wybranym kodzie)."
			},
			"TERMINAL_ADD_TO_CONTEXT": {
				"label": "Dodaj zawartość terminala do kontekstu",
				"description": "Dodaj wyjście terminala do bieżącego zadania lub rozmowy. Przydatne do dostarczania wyników poleceń lub logów. Dostępne w menu kontekstowym terminala (prawy przycisk myszy na wybranej zawartości terminala)."
			},
			"TERMINAL_FIX": {
				"label": "Napraw polecenie terminala",
				"description": "Uzyskaj pomoc w naprawianiu poleceń terminala, które zawiodły lub wymagają ulepszeń. Dostępne w menu kontekstowym terminala (prawy przycisk myszy na wybranej zawartości terminala)."
			},
			"TERMINAL_EXPLAIN": {
				"label": "Wyjaśnij polecenie terminala",
				"description": "Uzyskaj szczegółowe wyjaśnienia poleceń terminala i ich wyników. Dostępne w menu kontekstowym terminala (prawy przycisk myszy na wybranej zawartości terminala)."
			},
			"NEW_TASK": {
				"label": "Rozpocznij nowe zadanie",
				"description": "Rozpocznij nowe zadanie z wprowadzonymi danymi. Dostępne w palecie poleceń."
			}
		}
	},
	"advancedSystemPrompt": {
		"title": "Zaawansowane: Zastąp podpowiedź systemową",
		"description": "Możesz całkowicie zastąpić podpowiedź systemową dla tego trybu (oprócz definicji roli i niestandardowych instrukcji) poprzez utworzenie pliku w .kilo-code/system-prompt-{{modeSlug}} w swoim obszarze roboczym. Jest to bardzo zaawansowana funkcja, która omija wbudowane zabezpieczenia i kontrole spójności (szczególnie wokół używania narzędzi), więc bądź ostrożny!"
	},
	"createModeDialog": {
		"title": "Utwórz nowy tryb",
		"close": "Zamknij",
		"name": {
			"label": "Nazwa",
			"placeholder": "Wprowadź nazwę trybu"
		},
		"slug": {
			"label": "Slug",
			"description": "Slug jest używany w adresach URL i nazwach plików. Powinien być małymi literami i zawierać tylko litery, liczby i myślniki."
		},
		"saveLocation": {
			"label": "Lokalizacja zapisu",
			"description": "Wybierz, gdzie zapisać ten tryb. Tryby specyficzne dla projektu mają pierwszeństwo przed trybami globalnymi.",
			"global": {
				"label": "Globalny",
				"description": "Dostępny we wszystkich obszarach roboczych"
			},
			"project": {
				"label": "Specyficzny dla projektu (.kilocodemodes)",
				"description": "Dostępny tylko w tym obszarze roboczym, ma pierwszeństwo przed globalnym"
			}
		},
		"roleDefinition": {
			"label": "Definicja roli",
			"description": "Zdefiniuj wiedzę specjalistyczną i osobowość Kilo Code dla tego trybu."
		},
		"tools": {
			"label": "Dostępne narzędzia",
			"description": "Wybierz, których narzędzi może używać ten tryb."
		},
		"customInstructions": {
			"label": "Niestandardowe instrukcje (opcjonalne)",
			"description": "Dodaj wytyczne dotyczące zachowania specyficzne dla tego trybu."
		},
		"buttons": {
			"cancel": "Anuluj",
			"create": "Utwórz tryb"
		},
		"deleteMode": "Usuń tryb"
	},
	"allFiles": "wszystkie pliki"
}<|MERGE_RESOLUTION|>--- conflicted
+++ resolved
@@ -36,17 +36,12 @@
 		"title": "Niestandardowe instrukcje dla trybu (opcjonalne)",
 		"resetToDefault": "Przywróć domyślne",
 		"description": "Dodaj wytyczne dotyczące zachowania specyficzne dla trybu {{modeName}}.",
-		"loadFromFile": "Niestandardowe instrukcje dla trybu {{modeName}} mogą być również ładowane z folderu <span>.roo/rules-{{modeSlug}}/</span> w Twoim obszarze roboczym (.roorules-{{modeSlug}} i .clinerules-{{modeSlug}} są przestarzałe i wkrótce przestaną działać)."
+		"loadFromFile": "Niestandardowe instrukcje dla trybu {{modeName}} mogą być również ładowane z folderu <span>.kilocode/rules-{{modeSlug}}/</span> w Twoim obszarze roboczym (.kilocoderules-{{modeSlug}} jest przestarzały i wkrótce przestanie działać)."
 	},
 	"globalCustomInstructions": {
 		"title": "Niestandardowe instrukcje dla wszystkich trybów",
-<<<<<<< HEAD
 		"description": "Te instrukcje dotyczą wszystkich trybów. Zapewniają podstawowy zestaw zachowań, które mogą być rozszerzone przez instrukcje specyficzne dla trybów poniżej.\nJeśli chcesz, aby Kilo Code myślał i mówił w języku innym niż język wyświetlania Twojego edytora ({{language}}), możesz to określić tutaj.",
-		"loadFromFile": "Instrukcje mogą być również ładowane z .clinerules w Twoim obszarze roboczym."
-=======
-		"description": "Te instrukcje dotyczą wszystkich trybów. Zapewniają podstawowy zestaw zachowań, które mogą być rozszerzone przez instrukcje specyficzne dla trybów poniżej.\nJeśli chcesz, aby Roo myślał i mówił w języku innym niż język wyświetlania Twojego edytora ({{language}}), możesz to określić tutaj.",
-		"loadFromFile": "Instrukcje mogą być również ładowane z folderu <span>.roo/rules/</span> w Twoim obszarze roboczym (.roorules i .clinerules są przestarzałe i wkrótce przestaną działać)."
->>>>>>> 91f4a862
+		"loadFromFile": "Instrukcje mogą być również ładowane z folderu <span>.kilo-code/rules/</span> w Twoim obszarze roboczym (.kilocoderules jest przestarzały i wkrótce przestanie działać)."
 	},
 	"systemPrompt": {
 		"preview": "Podgląd podpowiedzi systemowej",
