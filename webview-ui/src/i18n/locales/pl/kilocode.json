--- conflicted
+++ resolved
@@ -28,7 +28,6 @@
 	"newTaskPreview": {
 		"task": "Zadanie"
 	},
-<<<<<<< HEAD
 	"autocompleteApiConfig": {
 		"title": "Konfiguracja API autouzupełniania",
 		"description": "Skonfiguruj, która konfiguracja API ma być używana do funkcji autouzupełniania.",
@@ -36,7 +35,7 @@
 		"fieldDescription": "Wybierz określoną konfigurację API dla autouzupełniania. Tylko niektóre modele dobrze radzą sobie z autouzupełnianiem kodu.",
 		"learnMore": "Dowiedz się więcej",
 		"useCurrentConfig": "Użyj bieżącej konfiguracji API"
-=======
+	},
 	"profile": {
 		"dashboard": "Panel kontrolny",
 		"logOut": "Wyloguj się",
@@ -47,6 +46,5 @@
 			"description": "Rejestracja w Kilo Code daje Ci darmowe kredyty na start. Użyj swoich kredytów, aby poznać nasze funkcje, wypróbować najnowsze i najlepsze modele oraz doświadczyć korzyści z Kilo Code bez zobowiązań.",
 			"termsAndPrivacy": "Kontynuując, zgadzasz się na <termsLink>Warunki Usługi</termsLink> i <privacyLink>Politykę Prywatności.</privacyLink>"
 		}
->>>>>>> 17154292
 	}
 }