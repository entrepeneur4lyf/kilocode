--- conflicted
+++ resolved
@@ -72,12 +72,8 @@
 	customModes: ModeConfig[]
 	setCustomModes: (value: ModeConfig[]) => void
 	setMaxOpenTabsContext: (value: number) => void
-<<<<<<< HEAD
-=======
 	maxWorkspaceFiles: number
 	setMaxWorkspaceFiles: (value: number) => void
-	setTelemetrySetting: (value: TelemetrySetting) => void
->>>>>>> 95ba760d
 	remoteBrowserEnabled?: boolean
 	setRemoteBrowserEnabled: (value: boolean) => void
 	maxReadFileLine: number
@@ -160,14 +156,9 @@
 		maxWorkspaceFiles: 200,
 		cwd: "",
 		browserToolEnabled: true,
-<<<<<<< HEAD
-		showRooIgnoredFiles: true, // Default to showing .kilocodeignore'd files with lock symbol (current behavior)
-=======
-		telemetrySetting: "unset",
 		showRooIgnoredFiles: true, // Default to showing .rooignore'd files with lock symbol (current behavior).
 		renderContext: "sidebar",
 		maxReadFileLine: 500, // Default max read file line limit
->>>>>>> 95ba760d
 	})
 
 	const [didHydrateState, setDidHydrateState] = useState(false)
