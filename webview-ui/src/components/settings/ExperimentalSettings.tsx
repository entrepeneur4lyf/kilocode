--- conflicted
+++ resolved
@@ -47,11 +47,7 @@
 							onChange={(enabled) =>
 								setExperimentEnabled(EXPERIMENT_IDS[config[0] as keyof typeof EXPERIMENT_IDS], enabled)
 							}
-<<<<<<< HEAD
-							isAvailable={config[1].isAvailable(props.providerSettings)} // kilocode_change
-=======
 							isAvailable={config[1].isAvailable(providerSettings)} // kilocode_change
->>>>>>> 65b75471
 						/>
 					))}
 			</Section>
