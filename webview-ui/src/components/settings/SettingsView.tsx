import { VSCodeButton, VSCodeCheckbox, VSCodeLink, VSCodeTextArea, VSCodeTextField } from "@vscode/webview-ui-toolkit/react"
import { memo, useEffect, useState } from "react"
import { useExtensionState } from "../../context/ExtensionStateContext"
import { validateApiConfiguration, validateModelId } from "../../utils/validate"
import { vscode } from "../../utils/vscode"
import ApiOptions from "./ApiOptions"
import McpEnabledToggle from "../mcp/McpEnabledToggle"
import ApiConfigManager from "./ApiConfigManager"
import { Mode } from "../../../../src/shared/modes"

const IS_DEV = false // FIXME: use flags when packaging

type SettingsViewProps = {
	onDone: () => void
}

const SettingsView = ({ onDone }: SettingsViewProps) => {
	const {
		apiConfiguration,
		version,
		customInstructions,
		setCustomInstructions,
		alwaysAllowReadOnly,
		setAlwaysAllowReadOnly,
		alwaysAllowWrite,
		setAlwaysAllowWrite,
		alwaysAllowExecute,
		setAlwaysAllowExecute,
		alwaysAllowBrowser,
		setAlwaysAllowBrowser,
		alwaysAllowMcp,
		setAlwaysAllowMcp,
		soundEnabled,
		setSoundEnabled,
		soundVolume,
		setSoundVolume,
		diffEnabled,
		setDiffEnabled,
		browserViewportSize,
		setBrowserViewportSize,
		openRouterModels,
		glamaModels,
		setAllowedCommands,
		allowedCommands,
		fuzzyMatchThreshold,
		setFuzzyMatchThreshold,
		preferredLanguage,
		setPreferredLanguage,
		writeDelayMs,
		setWriteDelayMs,
		screenshotQuality,
		setScreenshotQuality,
		terminalOutputLineLimit,
		setTerminalOutputLineLimit,
		mcpEnabled,
		alwaysApproveResubmit,
		setAlwaysApproveResubmit,
		requestDelaySeconds,
		setRequestDelaySeconds,
<<<<<<< HEAD
		experimentalDiffStrategy,
		setExperimentalDiffStrategy,
=======
		currentApiConfigName,
		listApiConfigMeta,
		mode,
		setMode,
>>>>>>> ef8d02df
	} = useExtensionState()
	const [apiErrorMessage, setApiErrorMessage] = useState<string | undefined>(undefined)
	const [modelIdErrorMessage, setModelIdErrorMessage] = useState<string | undefined>(undefined)
	const [commandInput, setCommandInput] = useState("")

	const handleSubmit = () => {
		const apiValidationResult = validateApiConfiguration(apiConfiguration)
		const modelIdValidationResult = validateModelId(apiConfiguration, glamaModels, openRouterModels)

		setApiErrorMessage(apiValidationResult)
		setModelIdErrorMessage(modelIdValidationResult)
		if (!apiValidationResult && !modelIdValidationResult) {
			vscode.postMessage({
				type: "apiConfiguration",
				apiConfiguration
			})
			vscode.postMessage({ type: "customInstructions", text: customInstructions })
			vscode.postMessage({ type: "alwaysAllowReadOnly", bool: alwaysAllowReadOnly })
			vscode.postMessage({ type: "alwaysAllowWrite", bool: alwaysAllowWrite })
			vscode.postMessage({ type: "alwaysAllowExecute", bool: alwaysAllowExecute })
			vscode.postMessage({ type: "alwaysAllowBrowser", bool: alwaysAllowBrowser })
			vscode.postMessage({ type: "alwaysAllowMcp", bool: alwaysAllowMcp })
			vscode.postMessage({ type: "allowedCommands", commands: allowedCommands ?? [] })
			vscode.postMessage({ type: "soundEnabled", bool: soundEnabled })
			vscode.postMessage({ type: "soundVolume", value: soundVolume })
			vscode.postMessage({ type: "diffEnabled", bool: diffEnabled })
			vscode.postMessage({ type: "browserViewportSize", text: browserViewportSize })
			vscode.postMessage({ type: "fuzzyMatchThreshold", value: fuzzyMatchThreshold ?? 1.0 })
			vscode.postMessage({ type: "preferredLanguage", text: preferredLanguage })
			vscode.postMessage({ type: "writeDelayMs", value: writeDelayMs })
			vscode.postMessage({ type: "screenshotQuality", value: screenshotQuality ?? 75 })
			vscode.postMessage({ type: "terminalOutputLineLimit", value: terminalOutputLineLimit ?? 500 })
			vscode.postMessage({ type: "mcpEnabled", bool: mcpEnabled })
			vscode.postMessage({ type: "alwaysApproveResubmit", bool: alwaysApproveResubmit })
			vscode.postMessage({ type: "requestDelaySeconds", value: requestDelaySeconds })
<<<<<<< HEAD
			vscode.postMessage({ type: "experimentalDiffStrategy", bool: experimentalDiffStrategy })
=======
			vscode.postMessage({ type: "currentApiConfigName", text: currentApiConfigName })
			vscode.postMessage({
				type: "upsertApiConfiguration",
				text: currentApiConfigName,
				apiConfiguration
			})
			vscode.postMessage({ type: "mode", text: mode })
>>>>>>> ef8d02df
			onDone()
		}
	}

	useEffect(() => {
		setApiErrorMessage(undefined)
		setModelIdErrorMessage(undefined)
	}, [apiConfiguration])

	// Initial validation on mount
	useEffect(() => {
		const apiValidationResult = validateApiConfiguration(apiConfiguration)
		const modelIdValidationResult = validateModelId(apiConfiguration, glamaModels, openRouterModels)
		setApiErrorMessage(apiValidationResult)
		setModelIdErrorMessage(modelIdValidationResult)
	}, [apiConfiguration, glamaModels, openRouterModels])

	const handleResetState = () => {
		vscode.postMessage({ type: "resetState" })
	}

	const handleAddCommand = () => {
		const currentCommands = allowedCommands ?? []
		if (commandInput && !currentCommands.includes(commandInput)) {
			const newCommands = [...currentCommands, commandInput]
			setAllowedCommands(newCommands)
			setCommandInput("")
			vscode.postMessage({
				type: "allowedCommands",
				commands: newCommands
			})
		}
	}

	return (
		<div
			style={{
				position: "fixed",
				top: 0,
				left: 0,
				right: 0,
				bottom: 0,
				padding: "10px 0px 0px 20px",
				display: "flex",
				flexDirection: "column",
				overflow: "hidden",
			}}>
			<div
				style={{
					display: "flex",
					justifyContent: "space-between",
					alignItems: "center",
					marginBottom: "17px",
					paddingRight: 17,
				}}>

				<h3 style={{ color: "var(--vscode-foreground)", margin: 0 }}>Settings</h3>
				<VSCodeButton onClick={handleSubmit}>Done</VSCodeButton>
			</div>
			<div
				style={{ flexGrow: 1, overflowY: "scroll", paddingRight: 8, display: "flex", flexDirection: "column" }}>
				<div style={{ marginBottom: 5 }}>
					<h3 style={{ color: "var(--vscode-foreground)", margin: 0, marginBottom: 15 }}>Provider Settings</h3>
					<ApiConfigManager
						currentApiConfigName={currentApiConfigName}
						listApiConfigMeta={listApiConfigMeta}
						onSelectConfig={(configName: string) => {
							vscode.postMessage({
								type: "loadApiConfiguration",
								text: configName
							})
						}}
						onDeleteConfig={(configName: string) => {
							vscode.postMessage({
								type: "deleteApiConfiguration",
								text: configName
							})
						}}
						onRenameConfig={(oldName: string, newName: string) => {
							vscode.postMessage({
								type: "renameApiConfiguration",
								values: { oldName, newName },
								apiConfiguration
							})
						}}
						onUpsertConfig={(configName: string) => {
							vscode.postMessage({
								type: "upsertApiConfiguration",
								text: configName,
								apiConfiguration
							})
						}}
					/>
					<ApiOptions
						apiErrorMessage={apiErrorMessage}
						modelIdErrorMessage={modelIdErrorMessage}
					/>
				</div>

				<div style={{ marginBottom: 5 }}>
					<div style={{ marginBottom: 15 }}>
						<h3 style={{ color: "var(--vscode-foreground)", margin: 0, marginBottom: 15 }}>Agent Settings</h3>

						<div style={{ marginBottom: 15 }}>
							<label style={{ fontWeight: "500", display: "block", marginBottom: 5 }}>Agent Mode</label>
							<select
								value={mode}
								onChange={(e) => {
									const value = e.target.value as Mode
									setMode(value)
									vscode.postMessage({ type: "mode", text: value })
								}}
								style={{
									width: "100%",
									padding: "4px 8px",
									backgroundColor: "var(--vscode-input-background)",
									color: "var(--vscode-input-foreground)",
									border: "1px solid var(--vscode-input-border)",
									borderRadius: "2px",
									height: "28px"
								}}>
								<option value="code">Code</option>
								<option value="architect">Architect</option>
								<option value="ask">Ask</option>
							</select>
							<p style={{
								fontSize: "12px",
								marginTop: "5px",
								color: "var(--vscode-descriptionForeground)",
							}}>
								Select the mode that best fits your needs. Code mode focuses on implementation details, Architect mode on high-level design, and Ask mode on asking questions about the codebase.
							</p>
						</div>

						<label style={{ fontWeight: "500", display: "block", marginBottom: 5 }}>Preferred Language</label>
						<select
							value={preferredLanguage}
							onChange={(e) => setPreferredLanguage(e.target.value)}
							style={{
								width: "100%",
								padding: "4px 8px",
								backgroundColor: "var(--vscode-input-background)",
								color: "var(--vscode-input-foreground)",
								border: "1px solid var(--vscode-input-border)",
								borderRadius: "2px",
								height: "28px"
							}}>
							<option value="English">English</option>
							<option value="Arabic">Arabic - العربية</option>
							<option value="Brazilian Portuguese">Portuguese - Português (Brasil)</option>
							<option value="Czech">Czech - Čeština</option>
							<option value="French">French - Français</option>
							<option value="German">German - Deutsch</option>
							<option value="Hindi">Hindi - हिन्दी</option>
							<option value="Hungarian">Hungarian - Magyar</option>
							<option value="Italian">Italian - Italiano</option>
							<option value="Japanese">Japanese - 日本語</option>
							<option value="Korean">Korean - 한국어</option>
							<option value="Polish">Polish - Polski</option>
							<option value="Portuguese">Portuguese - Português (Portugal)</option>
							<option value="Russian">Russian - Русский</option>
							<option value="Simplified Chinese">Simplified Chinese - 简体中文</option>
							<option value="Spanish">Spanish - Español</option>
							<option value="Traditional Chinese">Traditional Chinese - 繁體中文</option>
							<option value="Turkish">Turkish - Türkçe</option>
						</select>
						<p style={{
							fontSize: "12px",
							marginTop: "5px",
							color: "var(--vscode-descriptionForeground)",
						}}>
							Select the language that Cline should use for communication.
						</p>
					</div>

					<div style={{ marginBottom: 15 }}>
						<span style={{ fontWeight: "500" }}>Custom Instructions</span>
						<VSCodeTextArea
							value={customInstructions ?? ""}
							style={{ width: "100%" }}
							rows={4}
							placeholder={
								'e.g. "Run unit tests at the end", "Use TypeScript with async/await", "Speak in Spanish"'
							}
							onInput={(e: any) => setCustomInstructions(e.target?.value ?? "")}
						/>
						<p
							style={{
								fontSize: "12px",
								marginTop: "5px",
								color: "var(--vscode-descriptionForeground)",
							}}>
							These instructions are added to the end of the system prompt sent with every request. Custom instructions set in .clinerules in the working directory are also included. For mode-specific instructions, use the <span className="codicon codicon-notebook" style={{ fontSize: "10px" }}></span> Prompts tab in the top menu.
						</p>
					</div>

					<McpEnabledToggle />
				</div>

				<div style={{ marginBottom: 5 }}>
					<div style={{ display: 'flex', alignItems: 'center', gap: '5px' }}>
						<span style={{ fontWeight: "500", minWidth: '150px' }}>Terminal output limit</span>
						<input
							type="range"
							min="100"
							max="5000"
							step="100"
							value={terminalOutputLineLimit ?? 500}
							onChange={(e) => setTerminalOutputLineLimit(parseInt(e.target.value))}
							style={{
								flexGrow: 1,
								accentColor: 'var(--vscode-button-background)',
								height: '2px'
							}}
						/>
						<span style={{ minWidth: '45px', textAlign: 'left' }}>
							{terminalOutputLineLimit ?? 500}
						</span>
					</div>
					<p style={{ fontSize: "12px", marginTop: "5px", color: "var(--vscode-descriptionForeground)" }}>
						Maximum number of lines to include in terminal output when executing commands. When exceeded lines will be removed from the middle, saving tokens.
					</p>
				</div>

				<div style={{ marginBottom: 5 }}>
					<VSCodeCheckbox checked={diffEnabled} onChange={(e: any) => {
						setDiffEnabled(e.target.checked)
						if (!e.target.checked) {
							// Reset experimental strategy when diffs are disabled
							setExperimentalDiffStrategy(false)
						}
					}}>
						<span style={{ fontWeight: "500" }}>Enable editing through diffs</span>
					</VSCodeCheckbox>
					<p
						style={{
							fontSize: "12px",
							marginTop: "5px",
							color: "var(--vscode-descriptionForeground)",
						}}>
						When enabled, Cline will be able to edit files more quickly and will automatically reject truncated full-file writes. Works best with the latest Claude 3.5 Sonnet model.
					</p>

					{diffEnabled && (
						<div style={{ marginTop: 10 }}>
							<div style={{ display: 'flex', alignItems: 'center', gap: '5px' }}>
								<span style={{ color: "var(--vscode-errorForeground)" }}>⚠️</span>
								<VSCodeCheckbox
									checked={experimentalDiffStrategy}
									onChange={(e: any) => setExperimentalDiffStrategy(e.target.checked)}>
									<span style={{ fontWeight: "500" }}>Use experimental unified diff strategy</span>
								</VSCodeCheckbox>
							</div>
							<p style={{ fontSize: "12px", marginBottom: 15, color: "var(--vscode-descriptionForeground)" }}>
								Enable the experimental unified diff strategy. This strategy might reduce the number of retries caused by model errors but may cause unexpected behavior or incorrect edits.
								Only enable if you understand the risks and are willing to carefully review all changes.
							</p>

							<div style={{ display: 'flex', alignItems: 'center', gap: '5px' }}>
								<span style={{ fontWeight: "500", minWidth: '100px' }}>Match precision</span>
								<input
									type="range"
									min="0.8"
									max="1"
									step="0.005"
									value={fuzzyMatchThreshold ?? 1.0}
									onChange={(e) => {
										setFuzzyMatchThreshold(parseFloat(e.target.value));
									}}
									style={{
										flexGrow: 1,
										accentColor: 'var(--vscode-button-background)',
										height: '2px'
									}}
								/>
								<span style={{ minWidth: '35px', textAlign: 'left' }}>
									{Math.round((fuzzyMatchThreshold || 1) * 100)}%
								</span>
							</div>
							<p style={{ fontSize: "12px", marginTop: "5px", color: "var(--vscode-descriptionForeground)" }}>
								This slider controls how precisely code sections must match when applying diffs. Lower values allow more flexible matching but increase the risk of incorrect replacements. Use values below 100% with extreme caution.
							</p>
						</div>
					)}
				</div>

				<div style={{ marginBottom: 5 }}>
					<VSCodeCheckbox
						checked={alwaysAllowReadOnly}
						onChange={(e: any) => setAlwaysAllowReadOnly(e.target.checked)}>
						<span style={{ fontWeight: "500" }}>Always approve read-only operations</span>
					</VSCodeCheckbox>
					<p
						style={{
							fontSize: "12px",
							marginTop: "5px",
							color: "var(--vscode-descriptionForeground)",
						}}>
						When enabled, Cline will automatically view directory contents and read files without requiring
						you to click the Approve button.
					</p>
				</div>

				<div style={{ marginBottom: 15, border: "2px solid var(--vscode-errorForeground)", borderRadius: "4px", padding: "10px" }}>
					<h4 style={{ fontWeight: 500, margin: "0 0 10px 0", color: "var(--vscode-errorForeground)" }}>⚠️ High-Risk Auto-Approve Settings</h4>
					<p style={{ fontSize: "12px", marginBottom: 15, color: "var(--vscode-descriptionForeground)" }}>
						The following settings allow Cline to automatically perform potentially dangerous operations without requiring approval.
						Enable these settings only if you fully trust the AI and understand the associated security risks.
					</p>

					<div style={{ marginBottom: 5 }}>
						<VSCodeCheckbox
							checked={alwaysAllowWrite}
							onChange={(e: any) => setAlwaysAllowWrite(e.target.checked)}>
							<span style={{ fontWeight: "500" }}>Always approve write operations</span>
						</VSCodeCheckbox>
						<p style={{ fontSize: "12px", marginTop: "5px", color: "var(--vscode-descriptionForeground)" }}>
							Automatically create and edit files without requiring approval
						</p>
						{alwaysAllowWrite && (
							<div style={{ marginTop: 10 }}>
								<div style={{ display: 'flex', alignItems: 'center', gap: '10px' }}>
									<input
										type="range"
										min="0"
										max="5000"
										step="100"
										value={writeDelayMs}
										onChange={(e) => setWriteDelayMs(parseInt(e.target.value))}
										style={{
											flex: 1,
											accentColor: 'var(--vscode-button-background)',
											height: '2px'
										}}
									/>
									<span style={{ minWidth: '45px', textAlign: 'left' }}>
										{writeDelayMs}ms
									</span>
								</div>
								<p style={{ fontSize: "12px", marginTop: "5px", color: "var(--vscode-descriptionForeground)" }}>
									Delay after writes to allow diagnostics to detect potential problems
								</p>
							</div>
						)}
					</div>

					<div style={{ marginBottom: 5 }}>
						<VSCodeCheckbox
							checked={alwaysAllowBrowser}
							onChange={(e: any) => setAlwaysAllowBrowser(e.target.checked)}>
							<span style={{ fontWeight: "500" }}>Always approve browser actions</span>
						</VSCodeCheckbox>
						<p style={{ fontSize: "12px", marginTop: "5px", color: "var(--vscode-descriptionForeground)" }}>
							Automatically perform browser actions without requiring approval<br />
							Note: Only applies when the model supports computer use
						</p>
					</div>

					<div style={{ marginBottom: 5 }}>
						<VSCodeCheckbox
							checked={alwaysApproveResubmit}
							onChange={(e: any) => setAlwaysApproveResubmit(e.target.checked)}>
							<span style={{ fontWeight: "500" }}>Always retry failed API requests</span>
						</VSCodeCheckbox>
						<p style={{ fontSize: "12px", marginTop: "5px", color: "var(--vscode-descriptionForeground)" }}>
							Automatically retry failed API requests when server returns an error response
						</p>
						{alwaysApproveResubmit && (
							<div style={{ marginTop: 10 }}>
								<div style={{ display: 'flex', alignItems: 'center', gap: '10px' }}>
									<input
										type="range"
										min="0"
										max="100"
										step="1"
										value={requestDelaySeconds}
										onChange={(e) => setRequestDelaySeconds(parseInt(e.target.value))}
										style={{
											flex: 1,
											accentColor: 'var(--vscode-button-background)',
											height: '2px'
										}}
									/>
									<span style={{ minWidth: '45px', textAlign: 'left' }}>
										{requestDelaySeconds}s
									</span>
								</div>
								<p style={{ fontSize: "12px", marginTop: "5px", color: "var(--vscode-descriptionForeground)" }}>
									Delay before retrying the request
								</p>
							</div>
						)}
					</div>

					<div style={{ marginBottom: 5 }}>
						<VSCodeCheckbox
							checked={alwaysAllowMcp}
							onChange={(e: any) => setAlwaysAllowMcp(e.target.checked)}>
							<span style={{ fontWeight: "500" }}>Always approve MCP tools</span>
						</VSCodeCheckbox>
						<p style={{ fontSize: "12px", marginTop: "5px", color: "var(--vscode-descriptionForeground)" }}>
							Enable auto-approval of individual MCP tools in the MCP Servers view (requires both this setting and the tool's individual "Always allow" checkbox)
						</p>
					</div>

					<div style={{ marginBottom: 5 }}>
						<VSCodeCheckbox
							checked={alwaysAllowExecute}
							onChange={(e: any) => setAlwaysAllowExecute(e.target.checked)}>
							<span style={{ fontWeight: "500" }}>Always approve allowed execute operations</span>
						</VSCodeCheckbox>
						<p style={{ fontSize: "12px", marginTop: "5px", color: "var(--vscode-descriptionForeground)" }}>
							Automatically execute allowed terminal commands without requiring approval
						</p>

						{alwaysAllowExecute && (
							<div style={{ marginTop: 10 }}>
								<span style={{ fontWeight: "500" }}>Allowed Auto-Execute Commands</span>
								<p style={{
									fontSize: "12px",
									marginTop: "5px",
									color: "var(--vscode-descriptionForeground)",
								}}>
									Command prefixes that can be auto-executed when "Always approve execute operations" is enabled.
								</p>

								<div style={{ display: 'flex', gap: '5px', marginTop: '10px' }}>
									<VSCodeTextField
										value={commandInput}
										onInput={(e: any) => setCommandInput(e.target.value)}
										onKeyDown={(e: any) => {
											if (e.key === 'Enter') {
												e.preventDefault()
												handleAddCommand()
											}
										}}
										placeholder="Enter command prefix (e.g., 'git ')"
										style={{ flexGrow: 1 }}
									/>
									<VSCodeButton onClick={handleAddCommand}>
										Add
									</VSCodeButton>
								</div>

								<div style={{
									marginTop: '10px',
									display: 'flex',
									flexWrap: 'wrap',
									gap: '5px'
								}}>
									{(allowedCommands ?? []).map((cmd, index) => (
										<div key={index} style={{
											display: 'flex',
											alignItems: 'center',
											gap: '5px',
											backgroundColor: 'var(--vscode-button-secondaryBackground)',
											padding: '2px 6px',
											borderRadius: '4px',
											border: '1px solid var(--vscode-button-secondaryBorder)',
											height: '24px'
										}}>
											<span>{cmd}</span>
											<VSCodeButton
												appearance="icon"
												style={{
													padding: 0,
													margin: 0,
													height: '20px',
													width: '20px',
													minWidth: '20px',
													display: 'flex',
													alignItems: 'center',
													justifyContent: 'center',
													color: 'var(--vscode-button-foreground)',
												}}
												onClick={() => {
													const newCommands = (allowedCommands ?? []).filter((_, i) => i !== index)
													setAllowedCommands(newCommands)
													vscode.postMessage({
														type: "allowedCommands",
														commands: newCommands
													})
												}}
											>
												<span className="codicon codicon-close" />
											</VSCodeButton>
										</div>
									))}
								</div>
							</div>
						)}
					</div>
				</div>

				<div style={{ marginBottom: 5 }}>
					<div style={{ marginBottom: 10 }}>
						<div style={{ marginBottom: 15 }}>
							<h3 style={{ color: "var(--vscode-foreground)", margin: 0, marginBottom: 15 }}>Browser Settings</h3>
							<label style={{ fontWeight: "500", display: "block", marginBottom: 5 }}>Viewport size</label>
							<select
								value={browserViewportSize}
								onChange={(e) => setBrowserViewportSize(e.target.value)}
								style={{
									width: "100%",
									padding: "4px 8px",
									backgroundColor: "var(--vscode-input-background)",
									color: "var(--vscode-input-foreground)",
									border: "1px solid var(--vscode-input-border)",
									borderRadius: "2px",
									height: "28px"
								}}>
								<option value="1280x800">Large Desktop (1280x800)</option>
								<option value="900x600">Small Desktop (900x600)</option>
								<option value="768x1024">Tablet (768x1024)</option>
								<option value="360x640">Mobile (360x640)</option>
							</select>
							<p style={{
								fontSize: "12px",
								marginTop: "5px",
								color: "var(--vscode-descriptionForeground)",
							}}>
								Select the viewport size for browser interactions. This affects how websites are displayed and interacted with.
							</p>
						</div>

						<div style={{ marginBottom: 15 }}>
							<div style={{ display: 'flex', alignItems: 'center', gap: '5px' }}>
								<span style={{ fontWeight: "500", minWidth: '100px' }}>Screenshot quality</span>
								<input
									type="range"
									min="1"
									max="100"
									step="1"
									value={screenshotQuality ?? 75}
									onChange={(e) => setScreenshotQuality(parseInt(e.target.value))}
									style={{
										flexGrow: 1,
										accentColor: 'var(--vscode-button-background)',
										height: '2px'
									}}
								/>
								<span style={{ minWidth: '35px', textAlign: 'left' }}>
									{screenshotQuality ?? 75}%
								</span>
							</div>
							<p style={{
								fontSize: "12px",
								marginTop: "5px",
								color: "var(--vscode-descriptionForeground)",
							}}>
								Adjust the WebP quality of browser screenshots. Higher values provide clearer screenshots but increase token usage.
							</p>
						</div>
					</div>

					<div style={{ marginBottom: 5 }}>
						<div style={{ marginBottom: 10 }}>
							<h3 style={{ color: "var(--vscode-foreground)", margin: 0, marginBottom: 15 }}>Notification Settings</h3>
							<VSCodeCheckbox checked={soundEnabled} onChange={(e: any) => setSoundEnabled(e.target.checked)}>
								<span style={{ fontWeight: "500" }}>Enable sound effects</span>
							</VSCodeCheckbox>
							<p
								style={{
									fontSize: "12px",
									marginTop: "5px",
									color: "var(--vscode-descriptionForeground)",
								}}>
								When enabled, Cline will play sound effects for notifications and events.
							</p>
						</div>
						{soundEnabled && (
							<div style={{ marginLeft: 0 }}>
								<div style={{ display: 'flex', alignItems: 'center', gap: '5px' }}>
									<span style={{ fontWeight: "500", minWidth: '100px' }}>Volume</span>
									<input
										type="range"
										min="0"
										max="1"
										step="0.01"
										value={soundVolume ?? 0.5}
										onChange={(e) => setSoundVolume(parseFloat(e.target.value))}
										style={{
											flexGrow: 1,
											accentColor: 'var(--vscode-button-background)',
											height: '2px'
										}}
										aria-label="Volume"
									/>
									<span style={{ minWidth: '35px', textAlign: 'left' }}>
										{((soundVolume ?? 0.5) * 100).toFixed(0)}%
									</span>
								</div>
							</div>
						)}
					</div>
				</div>

				{IS_DEV && (
					<>
						<div style={{ marginTop: "10px", marginBottom: "4px" }}>Debug</div>
						<VSCodeButton onClick={handleResetState} style={{ marginTop: "5px", width: "auto" }}>
							Reset State
						</VSCodeButton>
						<p
							style={{
								fontSize: "12px",
								marginTop: "5px",
								color: "var(--vscode-descriptionForeground)",
							}}>
							This will reset all global state and secret storage in the extension.
						</p>
					</>
				)}

				<div
					style={{
						textAlign: "center",
						color: "var(--vscode-descriptionForeground)",
						fontSize: "12px",
						lineHeight: "1.2",
						marginTop: "auto",
						padding: "10px 8px 15px 0px",
					}}>
					<p style={{ wordWrap: "break-word", margin: 0, padding: 0 }}>
						If you have any questions or feedback, feel free to open an issue at{" "}
						<VSCodeLink href="https://github.com/RooVetGit/Roo-Cline" style={{ display: "inline" }}>
							github.com/RooVetGit/Roo-Cline
						</VSCodeLink> or join {" "}
						<VSCodeLink href="https://www.reddit.com/r/roocline/" style={{ display: "inline" }}>
							reddit.com/r/roocline
						</VSCodeLink>
					</p>
					<p style={{ fontStyle: "italic", margin: "10px 0 0 0", padding: 0 }}>v{version}</p>
				</div>
			</div>
		</div>
	)
}

export default memo(SettingsView)<|MERGE_RESOLUTION|>--- conflicted
+++ resolved
@@ -57,15 +57,12 @@
 		setAlwaysApproveResubmit,
 		requestDelaySeconds,
 		setRequestDelaySeconds,
-<<<<<<< HEAD
-		experimentalDiffStrategy,
-		setExperimentalDiffStrategy,
-=======
 		currentApiConfigName,
 		listApiConfigMeta,
 		mode,
 		setMode,
->>>>>>> ef8d02df
+    experimentalDiffStrategy,
+		setExperimentalDiffStrategy,
 	} = useExtensionState()
 	const [apiErrorMessage, setApiErrorMessage] = useState<string | undefined>(undefined)
 	const [modelIdErrorMessage, setModelIdErrorMessage] = useState<string | undefined>(undefined)
@@ -101,9 +98,6 @@
 			vscode.postMessage({ type: "mcpEnabled", bool: mcpEnabled })
 			vscode.postMessage({ type: "alwaysApproveResubmit", bool: alwaysApproveResubmit })
 			vscode.postMessage({ type: "requestDelaySeconds", value: requestDelaySeconds })
-<<<<<<< HEAD
-			vscode.postMessage({ type: "experimentalDiffStrategy", bool: experimentalDiffStrategy })
-=======
 			vscode.postMessage({ type: "currentApiConfigName", text: currentApiConfigName })
 			vscode.postMessage({
 				type: "upsertApiConfiguration",
@@ -111,7 +105,7 @@
 				apiConfiguration
 			})
 			vscode.postMessage({ type: "mode", text: mode })
->>>>>>> ef8d02df
+      vscode.postMessage({ type: "experimentalDiffStrategy", bool: experimentalDiffStrategy })
 			onDone()
 		}
 	}
