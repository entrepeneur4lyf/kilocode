// A launch configuration that compiles the extension and then opens it inside a new window
// Use IntelliSense to learn about possible attributes.
// Hover to view descriptions of existing attributes.
// For more information, visit: https://go.microsoft.com/fwlink/?linkid=830387
{
	"version": "0.2.0",
	"configurations": [
		{
			"name": "Run Extension",
			"type": "extensionHost",
			"request": "launch",
			"runtimeExecutable": "${execPath}",
			"args": ["--extensionDevelopmentPath=${workspaceFolder}/src"],
			"sourceMaps": true,
<<<<<<< HEAD
			"outFiles": ["${workspaceFolder}/dist/**/*.js"],
=======
			"outFiles": ["${workspaceFolder}/src/dist/**/*.js"],
			"preLaunchTask": "${defaultBuildTask}",
>>>>>>> 48ca890c
			"env": {
				"NODE_ENV": "development",
				"VSCODE_DEBUG_MODE": "true"
			},
			"resolveSourceMapLocations": ["${workspaceFolder}/**", "!**/node_modules/**"],
			"presentation": {
				"hidden": false,
				"group": "tasks",
				"order": 1
			}
		}
	]
}<|MERGE_RESOLUTION|>--- conflicted
+++ resolved
@@ -12,12 +12,8 @@
 			"runtimeExecutable": "${execPath}",
 			"args": ["--extensionDevelopmentPath=${workspaceFolder}/src"],
 			"sourceMaps": true,
-<<<<<<< HEAD
 			"outFiles": ["${workspaceFolder}/dist/**/*.js"],
-=======
-			"outFiles": ["${workspaceFolder}/src/dist/**/*.js"],
 			"preLaunchTask": "${defaultBuildTask}",
->>>>>>> 48ca890c
 			"env": {
 				"NODE_ENV": "development",
 				"VSCODE_DEBUG_MODE": "true"
